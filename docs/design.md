#  Design Document

In this document we will discuss the design decisions that have been made for the project.

## Table of Contents

1. [Dataflow DAG Model](#dataflow-dag-model)
   1. [Physical Representation](#physical-representation)
   2. [Logical Representation](#logical-representation)
      1. [Logical Node Naming Scheme](#logical-node-naming-scheme)
      2. [Connection to Physical Representation](#connection-to-physical-representation)
   3. [Discussion](#discussion)
2. [Source Code Annotation](#source-code-annotation)
3. [Merge Node](#merge-node)
4. [References](#references)

##  Dataflow DAG Model

Each workflow has two representations in our model.
We distinguish between the physical and the logical representation of a workflow.
Following we will quickly go over these two representations and discuss why we chose this representation.

### Physical Representation

The physical representation is the actually deployed functions.
Physical in this sense referes to actual source code being deployed at a cloud provider.
This is the representation that the deployment utilities work with because the only thing which matters for them is which function source code is deployed in what region and at which provider.
The physical representation consists of a set of nodes with no edges:

$P_f = \{n_1, n_2, ..., n_n\}$

This representation is quite simple in our case as the source code for each function is the same, the full workflow folder, however, the handler name (the function name within the package) is different.

###  Logical Representation

Our logical representation is, similar to a dataflow DAG [1], the representation of the data flow between the physical instances of our functions.
The dataflow DAG in our case represents calls from functions to other functions with specific input data (thus the name dataflow).
Thus the nodes represent functions or _computations_ and the edges represent data movement between the functions.

The logical representation consists of a set of nodes and a set of edges, where the nodes are of three different types:

- Initial node: The initial node is the node that is called by the user.
It has no incoming edges.
- Intermediate node: An intermediate node is a node that is called by another node.
It has exactly one incoming edge.
- Merge node: A merge node is a node that is called by multiple other nodes.
It one or more incoming edges.

The types of nodes are known at deployment time from static code analysis and are not changed during the execution of the workflow.
Likweise, the edges are known at deployment time and are not changed during the execution of the workflow.
A node is represented by a call from one function to another by the corresponding workflow annotation.
See also the section on [Source Code Annotation](#source-code-annotation).
The logical representation is a directed acyclic graph (DAG) with nodes and edges:

$L_f = (N, E)$

where $N$ is the set of nodes and $E$ is the set of edges.

#### Logical Node Naming Scheme

The naming scheme of the nodes is as follows:

- Initial node: `<function_name>:entry_point:0`
- Intermediate node: `<function_name>:<predecessor_function_name>_<predecessor_index>_<successor_of_predecessor_index>:<index_in_dag>`
  Where `<predecessor_function_name>` is the name of the predecessor function, `<predecessor_index>` is the index of the predecessor function in the dag, `<successor_of_predecessor_index>` is the index of the successor of the predecessor function (when a function calls multiple times the same function, this index is used to distinguish between the different calls), and `<index_in_dag>` is the index of the node in the dag in a topological order of dataflow.
- Merge node: `<function_name>:merge:<index_in_dag>`

This naming scheme is used to uniquely identify a node in the logical representation.
The scheme has the implication that colons cannot be allowed in the function names.

#### Connection to Physical Representation

The logical representation is connected to the physical representation by the following rules:

- Each node in the logical representation is represented by a physical node, however, the same physical node might be present multiple times in the logical representation.

Thus we also speak of a _pyhsical node_ and its _logical instances_.

There are two exceptions with regards to physical nodes in the logical representation:

- The initial node is present only once in the logical representation.
- A merge node is present only once in the logical representation.

###  Discussion

These representations gave been chosen because they are simple and easy to understand.
The logical representation is a DAG, which is a well known data structure and easy to work with.
The representation of a DAG was chosen because it opens the avenues for graph optimizations in the solver.
We ended up choosing a graph instead of a multigraph because we do not need to represent multiple edges between two nodes.
The dataflow between the functions is furthermore directed and acyclic because we do not allow for loops in the workflow.

The physical representation is a set of nodes because we do not need to represent any edges between the nodes.
The physical representation is furthermore a set because we do not need to represent the same node multiple times.
This notation is only used for the deployment utilities and is hidden from the solver.

## Source Code Annotation

In an initial version of the project we used a JSON config based approach towards transmitting the workflow information to the deployment utilities.
However, this approach decoupled the workflow from the source code and thus made it hard to reason about the workflow.
Furthermore, it made the static code analysis more complicated as we had to parse the JSON config file and match the functions to the config file.
Thus we decided to use source code annotations instead.
The source code annotations are used to annotate the functions that are part of the workflow.

The source code annotations allow us to easily reason about the workflow and to extract both the physical and the logical representation of the workflow.
There is still an additional configuration file that is used to transmit information such as environment variables and the name of the workflow to the deployment utilities.
However, this information is decoupled from the source code and thus does not affect the static code analysis.

Currently, we support the following annotations:

- At the beginning of the workflow the user has to register the workflow with the following annotation:

```python
workflow = MultiXServerlessWorkflow("workflow_name")
```

- At the beginning of each function the user has to register the function with the following annotation:

```python
@workflow.serverless_function(
    name="First-Function",
    entry_point=True,
    regions_and_providers={
        "only_regions": [
          {
            "provider": "aws",
            "region": "us-east-1",
          }
        ],
        "forbidden_regions": None,
        "providers": [
            {
                "name": "aws",
                "config": {
                    "timeout": 60,
                    "memory": 128,
                },
            }
        ],
    },
<<<<<<< HEAD
    environment_variables=[
        {
            "key": "example_key",
            "value": "example_value"
        }
    ]
    providers=[
        {
            "name": "aws",
            "config": {
                "timeout": 60,
                "memory": 128,
            },
        }
    ],
=======
>>>>>>> 98c24f57
)
```

The meaning of the different parameters is as follows:

<<<<<<< HEAD
- `name`: The name of the function. This is the name that is used directly in the physical representation of the workflow and is also used to identify the function in the logical representation of the workflow (see also the section on [Logical Node Naming Scheme](#logical-node-naming-scheme)).
- `entry_point`: A boolean flag that indicates whether the function is the entry point of the workflow. There can only be one entry point in a workflow.
- `regions_and_providers`: A dictionary that contains the regions and providers that the function can be deployed to. This can be used to override the global settings in the `config.yml`. If none or an empty dictionary is provided, the global config takes precedence. The dictionary has two keys:
  - `only_regions`: A list of regions that the function can be deployed to. If this list is empty, the function can be deployed to any region.
  - `forbidden_regions`: A list of regions that the function cannot be deployed to. If this list is empty, the function can be deployed to any region.
- `environment_variables`: This parameter represents a list of dictionaries, each designed for setting environment variables specifically for a function. Users must adhere to a structured format within each dictionary. This format requires two entries: "key" and "value". The "key" entry should contain the name of the environment variable, serving as an identifier. The "value" entry holds the corresponding value assigned to that variable.
- `providers`: A list of providers that the function can be deployed to. This can be used to override the global settings in the `config.yml`. If a list of providers is specified at the function level this takes precedence over the global configurations. If none or an empty list is provided, the global config takes precedence. Each provider is a dictionary with two keys:
  - `name`: The name of the provider. This is the name that is used directly in the physical representation of the workflow.
  - `config`: A dictionary that contains the configuration for the specific provider.
=======
- `name`: The name of the function.
This is the name that is used directly in the physical representation of the workflow and is also used to identify the function in the logical representation of the workflow (see also the section on [Logical Node Naming Scheme](#logical-node-naming-scheme)).
- `entry_point`: A boolean flag that indicates whether the function is the entry point of the workflow.
There can only be one entry point in a workflow.
- `regions_and_providers`: A dictionary that contains the regions and providers that the function can be deployed to.
This can be used to override the global settings in the `config.yml`.
If none or an empty dictionary is provided, the global config takes precedence.
The dictionary has two keys:
  - `only_regions`: A list of regions that the function can be deployed to.
  If this list is empty, the function can be deployed to any region.
  - `forbidden_regions`: A list of regions that the function cannot be deployed to.
  If this list is empty, the function can be deployed to any region.
  - `providers`: A list of providers that the function can be deployed to.
  This can be used to override the global settings in the `config.yml`.
  If a list of providers is specified at the function level this takes precedence over the global configurations.
  If none or an empty list is provided, the global config takes precedence.
  Each provider is a dictionary with two keys:
    - `name`: The name of the provider.
    - `config`: A dictionary that contains the configuration for the specific provider.
>>>>>>> 98c24f57

- Within a function, a user can register a call to another function with the following annotation:

```python
workflow.invoke_serverless_function(second_function, payload)
```

The payload is a dictionary that contains the input data for the function.
The payload is optional and can be omitted if the function does not require any input data.

- Additionally, there is the option of conditionally calling a function.
This is done with the following annotation:

**TODO (#11): Implement conditional function invocation**

```python
workflow.invoke_serverless_function(second_function, payload, condition)
```

The condition is a boolean expression that is evaluated at runtime.
If the condition evaluates to true, the function is called, otherwise it is not called.

- Finally, there is the option of merging multiple predecessor calls at a merge node.
The responses from the predecessor calls are then passed to the merge node as a list of responses.
This is done with the following annotation:

```python
responses: list[Any] = workflow.get_predecessor_data()
```

## Merge Node

The merge nodes have a special semantic.
The definition of a merge node is that, compared to all other nodes, there are one or more predecessor nodes that call the merge node.
The merge node will receive the payload (responses) from all predecessor nodes and can then handle the responses according to the user defined logic.
This logic has an important implication for the logical representation of the DAG as it means that since the physical representation does not define on what specific predecessors we are waiting on the merge node waits for all predecessors and thus there can only be one logical instance of a merge node in the logical representation.
Hence also the slightly different naming scheme of the merge nodes (see also the section on [Logical Node Naming Scheme](#logical-node-naming-scheme)).

### Implementation

The logic of the merge node is implemented as follows:

1. When a predecessor calls a merge node, the predecessor will add its response to a list of responses in a distributed key-value store in the region of the merge node.
2. The predecessor will then atomically increment a counter in the distributed key-value store.
3. The new value of the counter is then checked against the number of predecessors of the merge node.
4. If the counter is equal to the number of predecessors, the merge node will be called. Otherwise, the predecessor will not call the merge node. This ensures that the merge node is only called when all predecessors have called the merge node.

##  References

[1]: Ben-Nun T, de Fine Licht J, Ziogas AN, Schneider T, Hoefler T. Stateful dataflow multigraphs: A data-centric model for performance portability on heterogeneous architectures. InProceedings of the International Conference for High Performance Computing, Networking, Storage and Analysis 2019 Nov 17 (pp. 1-14).<|MERGE_RESOLUTION|>--- conflicted
+++ resolved
@@ -137,40 +137,17 @@
             }
         ],
     },
-<<<<<<< HEAD
     environment_variables=[
         {
             "key": "example_key",
             "value": "example_value"
         }
-    ]
-    providers=[
-        {
-            "name": "aws",
-            "config": {
-                "timeout": 60,
-                "memory": 128,
-            },
-        }
     ],
-=======
->>>>>>> 98c24f57
 )
 ```
 
 The meaning of the different parameters is as follows:
 
-<<<<<<< HEAD
-- `name`: The name of the function. This is the name that is used directly in the physical representation of the workflow and is also used to identify the function in the logical representation of the workflow (see also the section on [Logical Node Naming Scheme](#logical-node-naming-scheme)).
-- `entry_point`: A boolean flag that indicates whether the function is the entry point of the workflow. There can only be one entry point in a workflow.
-- `regions_and_providers`: A dictionary that contains the regions and providers that the function can be deployed to. This can be used to override the global settings in the `config.yml`. If none or an empty dictionary is provided, the global config takes precedence. The dictionary has two keys:
-  - `only_regions`: A list of regions that the function can be deployed to. If this list is empty, the function can be deployed to any region.
-  - `forbidden_regions`: A list of regions that the function cannot be deployed to. If this list is empty, the function can be deployed to any region.
-- `environment_variables`: This parameter represents a list of dictionaries, each designed for setting environment variables specifically for a function. Users must adhere to a structured format within each dictionary. This format requires two entries: "key" and "value". The "key" entry should contain the name of the environment variable, serving as an identifier. The "value" entry holds the corresponding value assigned to that variable.
-- `providers`: A list of providers that the function can be deployed to. This can be used to override the global settings in the `config.yml`. If a list of providers is specified at the function level this takes precedence over the global configurations. If none or an empty list is provided, the global config takes precedence. Each provider is a dictionary with two keys:
-  - `name`: The name of the provider. This is the name that is used directly in the physical representation of the workflow.
-  - `config`: A dictionary that contains the configuration for the specific provider.
-=======
 - `name`: The name of the function.
 This is the name that is used directly in the physical representation of the workflow and is also used to identify the function in the logical representation of the workflow (see also the section on [Logical Node Naming Scheme](#logical-node-naming-scheme)).
 - `entry_point`: A boolean flag that indicates whether the function is the entry point of the workflow.
@@ -190,7 +167,7 @@
   Each provider is a dictionary with two keys:
     - `name`: The name of the provider.
     - `config`: A dictionary that contains the configuration for the specific provider.
->>>>>>> 98c24f57
+- `environment_variables`: This parameter represents a list of dictionaries, each designed for setting environment variables specifically for a function. Users must adhere to a structured format within each dictionary. This format requires two entries: "key" and "value". The "key" entry should contain the name of the environment variable, serving as an identifier. The "value" entry holds the corresponding value assigned to that variable.
 
 - Within a function, a user can register a call to another function with the following annotation:
 
