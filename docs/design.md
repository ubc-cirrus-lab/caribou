#  Design Document

In this document we will discuss the design decisions that have been made for the project.

## Table of Contents

1. [Dataflow DAG Model](#dataflow-dag-model)
   1. [Physical Representation](#physical-representation)
   2. [Logical Representation](#logical-representation)
      1. [Logical Node Naming Scheme](#logical-node-naming-scheme)
      2. [Connection to Physical Representation](#connection-to-physical-representation)
   3. [Discussion](#discussion)
2. [Source Code Annotation](#source-code-annotation)
3. [Merge Node](#merge-node)
4. [References](#references)

##  Dataflow DAG Model

Each workflow has two representations in our model.
We distinguish between the physical and the logical representation of a workflow.
Following we will quickly go over these two representations and discuss why we chose this representation.

### Physical Representation

The physical representation is the actually deployed functions.
Physical in this sense referes to actual source code being deployed at a cloud provider.
This is the representation that the deployment utilities work with because the only thing which matters for them is which function source code is deployed in what region and at which provider.
The physical representation consists of a set of nodes with no edges:

$P_f = \{n_1, n_2, ..., n_n\}$

This representation is quite simple in our case as the source code for each function is the same, the full workflow folder, however, the handler name (the function name within the package) is different.

###  Logical Representation

Our logical representation is, similar to a dataflow DAG [1], the representation of the data flow between the physical instances of our functions.
The dataflow DAG in our case represents calls from functions to other functions with specific input data (thus the name dataflow).
Thus the nodes represent functions or _computations_ and the edges represent data movement between the functions.

The logical representation consists of a set of nodes and a set of edges, where the nodes are of three different types:

- Initial node: The initial node is the node that is called by the user.
It has no incoming edges.
- Intermediate node: An intermediate node is a node that is called by another node.
It has exactly one incoming edge.
- Merge node: A merge node is a node that is called by multiple other nodes.
It one or more incoming edges.

The types of nodes are known at deployment time from static code analysis and are not changed during the execution of the workflow.
Likweise, the edges are known at deployment time and are not changed during the execution of the workflow.
A node is represented by a call from one function to another by the corresponding workflow annotation.
See also the section on [Source Code Annotation](#source-code-annotation).
The logical representation is a directed acyclic graph (DAG) with nodes and edges:

$L_f = (N, E)$

where $N$ is the set of nodes and $E$ is the set of edges.

#### Logical Node Naming Scheme

The naming scheme of the nodes is as follows:

- Initial node: `<function_name>:entry_point:0`
- Intermediate node: `<function_name>:<predecessor_function_name>_<predecessor_index>_<successor_of_predecessor_index>:<index_in_dag>`
  Where `<predecessor_function_name>` is the name of the predecessor function, `<predecessor_index>` is the index of the predecessor function in the dag, `<successor_of_predecessor_index>` is the index of the successor of the predecessor function (when a function calls multiple times the same function, this index is used to distinguish between the different calls), and `<index_in_dag>` is the index of the node in the dag in a topological order of dataflow.
- Merge node: `<function_name>:merge:<index_in_dag>`

This naming scheme is used to uniquely identify a node in the logical representation.
The scheme has the implication that colons cannot be allowed in the function names.

#### Connection to Physical Representation

The logical representation is connected to the physical representation by the following rules:

- Each node in the logical representation is represented by a physical node, however, the same physical node might be present multiple times in the logical representation.

Thus we also speak of a _pyhsical node_ and its _logical instances_.

There are two exceptions with regards to physical nodes in the logical representation:

- The initial node is present only once in the logical representation.
- A merge node is present only once in the logical representation.

###  Discussion

These representations gave been chosen because they are simple and easy to understand.
The logical representation is a DAG, which is a well known data structure and easy to work with.
The representation of a DAG was chosen because it opens the avenues for graph optimizations in the solver.
We ended up choosing a graph instead of a multigraph because we do not need to represent multiple edges between two nodes.
The dataflow between the functions is furthermore directed and acyclic because we do not allow for loops in the workflow.

The physical representation is a set of nodes because we do not need to represent any edges between the nodes.
The physical representation is furthermore a set because we do not need to represent the same node multiple times.
This notation is only used for the deployment utilities and is hidden from the solver.

## Source Code Annotation

In an initial version of the project we used a JSON config based approach towards transmitting the workflow information to the deployment utilities.
However, this approach decoupled the workflow from the source code and thus made it hard to reason about the workflow.
Furthermore, it made the static code analysis more complicated as we had to parse the JSON config file and match the functions to the config file.
Thus we decided to use source code annotations instead.
The source code annotations are used to annotate the functions that are part of the workflow.

The source code annotations allow us to easily reason about the workflow and to extract both the physical and the logical representation of the workflow.
There is still an additional configuration file that is used to transmit information such as environment variables and the name of the workflow to the deployment utilities.
However, this information is decoupled from the source code and thus does not affect the static code analysis.

Currently, we support the following annotations:

- At the beginning of the workflow the user has to register the workflow with the following annotation:

```python
workflow = MultiXServerlessWorkflow("workflow_name")
```

- At the beginning of each function the user has to register the function with the following annotation:

```python
@workflow.serverless_function(
    name="First-Function",
    entry_point=True,
    regions_and_providers={
<<<<<<< HEAD
        "only_regions": [["aws", "us-east-1"]],
        "forbidden_regions": [["aws", "us-east-2"]],
        "providers": [
            {
                "name": "aws",
                "config": {
                    "timeout": 60,
                    "memory": 128,
                },
            }
        ],
=======
        "only_regions": [
          {
            "provider": "aws",
            "region": "us-east-1",
          }
        ],
        "forbidden_regions": None,
>>>>>>> c6f345a7
    },
)
```

The meaning of the different parameters is as follows:

- `name`: The name of the function.
This is the name that is used directly in the physical representation of the workflow and is also used to identify the function in the logical representation of the workflow (see also the section on [Logical Node Naming Scheme](#logical-node-naming-scheme)).
- `entry_point`: A boolean flag that indicates whether the function is the entry point of the workflow.
There can only be one entry point in a workflow.
- `regions_and_providers`: A dictionary that contains the regions and providers that the function can be deployed to.
This can be used to override the global settings in the `config.yml`.
If none or an empty dictionary is provided, the global config takes precedence.
The dictionary has two keys:
  - `only_regions`: A list of regions that the function can be deployed to.
  If this list is empty, the function can be deployed to any region.
  - `forbidden_regions`: A list of regions that the function cannot be deployed to.
  If this list is empty, the function can be deployed to any region.
  - `providers`: A list of providers that the function can be deployed to.
  This can be used to override the global settings in the `config.yml`.
  If a list of providers is specified at the function level this takes precedence over the global configurations.
  If none or an empty list is provided, the global config takes precedence.
  Each provider is a dictionary with two keys:
    - `name`: The name of the provider.
    - `config`: A dictionary that contains the configuration for the specific provider.

- Within a function, a user can register a call to another function with the following annotation:

```python
workflow.invoke_serverless_function(second_function, payload)
```

The payload is a dictionary that contains the input data for the function.
The payload is optional and can be omitted if the function does not require any input data.

- Additionally, there is the option of conditionally calling a function.
This is done with the following annotation:

**TODO (#11): Implement conditional function invocation**

```python
workflow.invoke_serverless_function(second_function, payload, condition)
```

The condition is a boolean expression that is evaluated at runtime.
If the condition evaluates to true, the function is called, otherwise it is not called.

- Finally, there is the option of merging multiple predecessor calls at a merge node.
The responses from the predecessor calls are then passed to the merge node as a list of responses.
This is done with the following annotation:

```python
responses: list[Any] = workflow.get_predecessor_data()
```

## Merge Node

The merge nodes have a special semantic.
The definition of a merge node is that, compared to all other nodes, there are one or more predecessor nodes that call the merge node.
The merge node will receive the payload (responses) from all predecessor nodes and can then handle the responses according to the user defined logic.
This logic has an important implication for the logical representation of the DAG as it means that since the physical representation does not define on what specific predecessors we are waiting on the merge node waits for all predecessors and thus there can only be one logical instance of a merge node in the logical representation.
Hence also the slightly different naming scheme of the merge nodes (see also the section on [Logical Node Naming Scheme](#logical-node-naming-scheme)).

### Implementation

The logic of the merge node is implemented as follows:

1. When a predecessor calls a merge node, the predecessor will add its response to a list of responses in a distributed key-value store in the region of the merge node.
2. The predecessor will then atomically increment a counter in the distributed key-value store.
3. The new value of the counter is then checked against the number of predecessors of the merge node.
4. If the counter is equal to the number of predecessors, the merge node will be called. Otherwise, the predecessor will not call the merge node. This ensures that the merge node is only called when all predecessors have called the merge node.

##  References

[1]: Ben-Nun T, de Fine Licht J, Ziogas AN, Schneider T, Hoefler T. Stateful dataflow multigraphs: A data-centric model for performance portability on heterogeneous architectures. InProceedings of the International Conference for High Performance Computing, Networking, Storage and Analysis 2019 Nov 17 (pp. 1-14).<|MERGE_RESOLUTION|>--- conflicted
+++ resolved
@@ -120,9 +120,13 @@
     name="First-Function",
     entry_point=True,
     regions_and_providers={
-<<<<<<< HEAD
-        "only_regions": [["aws", "us-east-1"]],
-        "forbidden_regions": [["aws", "us-east-2"]],
+        "only_regions": [
+          {
+            "provider": "aws",
+            "region": "us-east-1",
+          }
+        ],
+        "forbidden_regions": None,
         "providers": [
             {
                 "name": "aws",
@@ -132,15 +136,6 @@
                 },
             }
         ],
-=======
-        "only_regions": [
-          {
-            "provider": "aws",
-            "region": "us-east-1",
-          }
-        ],
-        "forbidden_regions": None,
->>>>>>> c6f345a7
     },
 )
 ```
