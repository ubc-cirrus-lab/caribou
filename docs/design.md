--- conflicted
+++ resolved
@@ -51,11 +51,7 @@
 - Intermediate node: An intermediate node is a node that is called by another node.
 It has exactly one incoming edge.
 - Synchronization node: A synchronization node is a node that is called by multiple other nodes.
-<<<<<<< HEAD
 It has one or more incoming edges.
-=======
-It one or more incoming edges.
->>>>>>> 57ccb198
 
 The types of nodes are known at deployment time from static code analysis and are not changed during the execution of the workflow.
 Likweise, the edges are known at deployment time and are not changed during the execution of the workflow.
@@ -222,7 +218,6 @@
 ### Implementation
 
 The logic of the synchronization node is implemented as follows:
-<<<<<<< HEAD
 
 1. When a predecessor calls a synchronization node, the predecessor will add its response to a list of responses in a distributed key-value store in the region of the synchronization node.
 2. The predecessor will then atomically add its name to the list of predecessors that have called the synchronization node.
@@ -235,20 +230,6 @@
 If this is the case, the predecessor will add the name of the corresponding successor to the list of predecessors that have called the synchronization node.
 This ensures that the synchronization node is called even if some of the predecessors do not call the synchronization node due to conditional calls.
 
-=======
-
-1. When a predecessor calls a synchronization node, the predecessor will add its response to a list of responses in a distributed key-value store in the region of the synchronization node.
-2. The predecessor will then atomically add its name to the list of predecessors that have called the synchronization node.
-3. The new length of the list is then checked against the number of predecessors of the synchronization node.
-4. If the counter is equal to the number of predecessors, the synchronization node will be called. Otherwise, the predecessor will not call the synchronization node.
-This ensures that the synchronization node is only called when all predecessors have called the synchronization node.
-
-A special consideration is made with regards to conditional calls to successors.
-If a conditional call results in the predecessor not calling a successor, the predecessor knows whether any successor of the function not called would have called the synchronization node.
-If this is the case, the predecessor will add the name of the corresponding successor to the list of predecessors that have called the synchronization node.
-This ensures that the synchronization node is called even if some of the predecessors do not call the synchronization node due to conditional calls.
-
->>>>>>> 57ccb198
 As previously mentioned, the code in the synchronization node is only executed once all predecessors have written their responses to the distributed key-value store and the counter has been incremented to the number of predecessors, i.e., the synchronization node is only called once all predecessors have called the synchronization node.
 
 ## Workflow Placement Decision
