--- conflicted
+++ resolved
@@ -10,7 +10,6 @@
       1. [Logical Node Naming Scheme](#logical-node-naming-scheme)
       2. [Connection to Physical Representation](#connection-to-physical-representation)
    3. [Discussion](#discussion)
-<<<<<<< HEAD
 2. [Solver Dataflow Architecture](#solver-dataflow-architecture)
    1. [Data Collector](#data-collector)
    2. [Solver Input](#solver-input)
@@ -18,17 +17,11 @@
    1. [Simple Solver](#simple-solver)
    2. [Brute Force Solver](#brute-force-solver)
 4. [Source Code Annotation](#source-code-annotation)
-5. [Merge Node](#merge-node)
-6. [References](#references)
-=======
-2. [Source Code Annotation](#source-code-annotation)
 3. [Merge Node](#merge-node)
     1. [Implementation](#implementation)
-4. [Workflow Placement Decision](#workflow-placement-decision)
+5. [Workflow Placement Decision](#workflow-placement-decision)
     1. [Component Interaction Order](#component-interaction-order)
-5. [References](#references)
->>>>>>> c4f52ae4
-
+6. [References](#references)
 ##  Dataflow DAG Model
 
 Each workflow has two representations in our model.
