import unittest
from unittest.mock import Mock
from typing import Any
from multi_x_serverless.deployment.client.multi_x_serverless_workflow import (
    MultiXServerlessWorkflow,
)
from multi_x_serverless.deployment.client.multi_x_serverless_function import (
    MultiXServerlessFunction,
)
from types import FrameType


def invoke_serverless_function(function_name, payload):
    pass


class TestMultiXServerlessWorkflow(unittest.TestCase):
    def test_serverless_function(self):
        workflow = MultiXServerlessWorkflow(
            name="test-workflow"
        )  # Assuming Workflow is the class containing serverless_function
        workflow.register_function = Mock()
        workflow.get_routing_decision_from_platform = Mock(return_value={"decision": 1})

        @workflow.serverless_function(
            name="test_func",
            entry_point=True,
            regions_and_providers={
                "only_regions": [
                    {
                        "provider": "aws",
                        "region": "us-east-1",
                    }
                ],
                "forbidden_regions": [
                    {
                        "provider": "aws",
                        "region": "us-east-2",
                    }
                ],
                "providers": [
                    {
                        "name": "aws",
                        "config": {
                            "timeout": 60,
                            "memory": 128,
                        },
                    }
                ],
            },
        )
        def test_func(payload):
            return payload * 2

        # Check if the function was registered correctly
        args, _ = workflow.register_function.call_args
        registered_func = args[0]
        self.assertEqual(registered_func.__name__, "test_func")
        self.assertEqual(
            args[1:],
            (
                "test_func",
                True,
                {
                    "only_regions": [
                        {
                            "provider": "aws",
                            "region": "us-east-1",
                        }
                    ],
                    "forbidden_regions": [
                        {
                            "provider": "aws",
                            "region": "us-east-2",
                        }
                    ],
                    "providers": [
                        {
                            "name": "aws",
                            "config": {
                                "timeout": 60,
                                "memory": 128,
                            },
                        }
                    ],
                },
                [],
            ),
        )

        self.assertEqual(test_func.routing_decision, {})

        self.assertEqual(test_func(2), 4)

        # Check if the routing_decision attribute was set correctly
        self.assertEqual(test_func.routing_decision["decision"], 1)

<<<<<<< HEAD
    def test_serverless_function_with_environment_variables(self):
        workflow = MultiXServerlessWorkflow(
            name="test-workflow"
        )  # Assuming Workflow is the class containing serverless_function
        workflow.register_function = Mock()
        workflow.get_routing_decision_from_platform = Mock(return_value={"decision": 1})

        @workflow.serverless_function(
            name="test_func",
            entry_point=True,
            regions_and_providers={
                "only_regions": [["aws", "us-east-1"]],
                "forbidden_regions": [["aws", "us-east-2"]],
                "providers": [
                    {
                        "name": "aws",
                        "config": {
                            "timeout": 60,
                            "memory": 128,
                        },
                    }
                ],
            },
            environment_variables=[
                {"key": "example_key", "value": "example_value"},
                {"key": "example_key_2", "value": "example_value_2"},
                {"key": "example_key_3", "value": "example_value_3"},
            ],
        )
        def test_func(payload):
            return payload * 2

        args, _ = workflow.register_function.call_args

        # Test with multiple environment variables
        self.assertEqual(
            args[1:],
            (
                "test_func",
                True,
                {
                    "only_regions": [["aws", "us-east-1"]],
                    "forbidden_regions": [["aws", "us-east-2"]],
                    "providers": [
                        {
                            "name": "aws",
                            "config": {
                                "timeout": 60,
                                "memory": 128,
                            },
                        }
                    ],
                },
                [
                    {"key": "example_key", "value": "example_value"},
                    {"key": "example_key_2", "value": "example_value_2"},
                    {"key": "example_key_3", "value": "example_value_3"},
                ],
            ),
        )

    def test_invoke_serverless_function(self):
=======
    def test_invoke_serverless_function_simple(self):
>>>>>>> 98c24f57
        workflow = MultiXServerlessWorkflow(name="test-workflow")
        workflow.register_function = Mock()

        @workflow.serverless_function(name="test_func")
        def test_func(payload: dict[str, Any]) -> dict[str, Any]:
            return payload * 2

        # Check if the function was registered correctly
        args, _ = workflow.register_function.call_args
        registered_func = args[0]
        self.assertEqual(registered_func.__name__, "test_func")
        self.assertEqual(args[1:], ("test_func", False, {}))

        self.assertEqual(test_func.routing_decision, {})

        self.assertEqual(
            test_func(
                '{"payload": 2, "routing_decision": {"routing_placement": {"test_instance_1": {"provider_region": "aws:region", "identifier": "test_identifier"}}, "current_instance_name": "test_instance", "instances": [{"instance_name": "test_instance", "succeeding_instances": ["test_instance_1"]}]}}'
            ),
            4,
        )

        # Check if the routing_decision attribute was set correctly
        self.assertEqual(
            test_func.routing_decision,
            {
                "routing_placement": {
                    "test_instance_1": {"provider_region": "aws:region", "identifier": "test_identifier"}
                },
                "current_instance_name": "test_instance",
                "instances": [{"instance_name": "test_instance", "succeeding_instances": ["test_instance_1"]}],
            },
        )

    def test_invoke_serverless_function_invoke_second_invocation(self):
        workflow = MultiXServerlessWorkflow(name="test-workflow")
        workflow.register_function = Mock()
        mock_remote_client = Mock()
        mock_remote_client.invoke_function = Mock(return_value={"statusCode": 200, "body": "Some response"})
        mock_remote_client_factory = Mock()
        mock_remote_client_factory.get_remote_client = Mock(return_value=mock_remote_client)
        workflow._remote_client_factory = mock_remote_client_factory

        @workflow.serverless_function(name="test_func")
        def test_func(payload: dict[str, Any]) -> dict[str, Any]:
            # Call invoke_serverless_function from within test_func
            workflow.invoke_serverless_function(test_func, payload)

            return "Some response"

        # Check if the function was registered correctly
        args, _ = workflow.register_function.call_args
        registered_func = args[0]
        registered_func.name = "test_func"
        self.assertEqual(registered_func.__name__, "test_func")
        self.assertEqual(args[1:], ("test_func", False, {}, []))
        workflow.functions["test_func"] = registered_func

        # Call test_func with a payload
        response = test_func(
            '{"payload": 2, "routing_decision": {"run_id": "123", "routing_placement": {"test_func": {"provider_region": "aws:region", "identifier": "test_identifier"}, "test_func_1::": {"provider_region": "aws:region", "identifier": "test_identifier"}}, "current_instance_name": "test_func", "instances": [{"instance_name": "test_func", "succeeding_instances": ["test_func_1::"]}]}}'
        )

        mock_remote_client_factory.get_remote_client.assert_called_once_with("aws", "region")

        # Check if invoke_serverless_function was called with the correct arguments
        mock_remote_client.invoke_function.assert_called_once_with(
            message='{"payload": 2, "routing_decision": {"run_id": "123", "routing_placement": {"test_func": {"provider_region": "aws:region", "identifier": "test_identifier"}, "test_func_1::": {"provider_region": "aws:region", "identifier": "test_identifier"}}, "current_instance_name": "test_func_1::", "instances": [{"instance_name": "test_func", "succeeding_instances": ["test_func_1::"]}]}}',
            identifier="test_identifier",
            workflow_instance_id="123",
            merge=False,
            function_name=None,
            expected_counter=-1,
        )

        # Check if the response from invoke_serverless_function is correct
        self.assertEqual(response, "Some response")

    def test_invoke_serverless_function_with_merge_successor(self):
        workflow = MultiXServerlessWorkflow(name="test-workflow")
        workflow.register_function = Mock()
        mock_remote_client = Mock()
        mock_remote_client.invoke_function = Mock(return_value={"statusCode": 200, "body": "Some response"})
        mock_remote_client_factory = Mock()
        mock_remote_client_factory.get_remote_client = Mock(return_value=mock_remote_client)
        workflow._remote_client_factory = mock_remote_client_factory

<<<<<<< HEAD
        name = "test_function"
        entry_point = True
        regions_and_providers = {}
        providers = []
        environment_variables = []

        function_obj_1 = MultiXServerlessFunction(
            test_function, name, entry_point, regions_and_providers, environment_variables
        )
=======
        @workflow.serverless_function(name="test_func")
        def test_func(payload: dict[str, Any]) -> dict[str, Any]:
            # Call invoke_serverless_function from within test_func
            workflow.invoke_serverless_function(merge_func, payload)

            return "Some response"
>>>>>>> 98c24f57

        # Check if the function was registered correctly
        args, _ = workflow.register_function.call_args
        registered_func = args[0]
        registered_func.name = "test_func"
        self.assertEqual(registered_func.__name__, "test_func")
        self.assertEqual(args[1:], ("test_func", False, {}))
        workflow.functions["test_func"] = registered_func

        @workflow.serverless_function(name="merge_func")
        def merge_func(payload: dict[str, Any]) -> dict[str, Any]:
            return "Some response"

        # Check if the function was registered correctly
        args, _ = workflow.register_function.call_args
        registered_func = args[0]
        registered_func.name = "merge_func"
        self.assertEqual(registered_func.__name__, "merge_func")
        self.assertEqual(args[1:], ("merge_func", False, {}))
        workflow.functions["merge_func"] = registered_func

        # Call test_func with a payload
        response = test_func(
            '{"payload": 2, "routing_decision": {"run_id": "123", "routing_placement": {"test_func": {"provider_region": "aws:region", "identifier": "test_identifier"}, "merge_func:merge:": {"provider_region": "aws:region", "identifier": "test_identifier"}}, "current_instance_name": "test_func", "instances": [{"instance_name": "test_func", "succeeding_instances": ["merge_func:merge:"]}, {"instance_name": "merge_func:merge:", "preceding_instances": ["test_func"]}]}}'
        )

        mock_remote_client_factory.get_remote_client.assert_called_once_with("aws", "region")

        # Check if invoke_serverless_function was called with the correct arguments
        mock_remote_client.invoke_function.assert_called_once_with(
            message='{"payload": 2, "routing_decision": {"run_id": "123", "routing_placement": {"test_func": {"provider_region": "aws:region", "identifier": "test_identifier"}, "merge_func:merge:": {"provider_region": "aws:region", "identifier": "test_identifier"}}, "current_instance_name": "merge_func:merge:", "instances": [{"instance_name": "test_func", "succeeding_instances": ["merge_func:merge:"]}, {"instance_name": "merge_func:merge:", "preceding_instances": ["test_func"]}]}}',
            identifier="test_identifier",
            workflow_instance_id="123",
            merge=True,
            function_name="merge_func",
            expected_counter=1,
        )

        # Check if the response from invoke_serverless_function is correct
        self.assertEqual(response, "Some response")

    def test_invoke_serverless_function_with_multiple_merge_successor(self):
        workflow = MultiXServerlessWorkflow(name="test-workflow")
        workflow.register_function = Mock()
        mock_remote_client = Mock()
        mock_remote_client.invoke_function = Mock(return_value={"statusCode": 200, "body": "Some response"})
        mock_remote_client_factory = Mock()
        mock_remote_client_factory.get_remote_client = Mock(return_value=mock_remote_client)
        workflow._remote_client_factory = mock_remote_client_factory

        @workflow.serverless_function(name="test_func")
        def test_func(payload: dict[str, Any]) -> dict[str, Any]:
            # Call invoke_serverless_function from within test_func
            workflow.invoke_serverless_function(merge_func, payload)

            return "Some response"

<<<<<<< HEAD
        function_obj_2 = MultiXServerlessFunction(
            function, name, entry_point, regions_and_providers, environment_variables
        )
=======
        # Check if the function was registered correctly
        args, _ = workflow.register_function.call_args
        registered_func = args[0]
        registered_func.name = "test_func"
        self.assertEqual(registered_func.__name__, "test_func")
        self.assertEqual(args[1:], ("test_func", False, {}))
        workflow.functions["test_func"] = registered_func
>>>>>>> 98c24f57

        @workflow.serverless_function(name="test_func2")
        def test_func2(payload: dict[str, Any]) -> dict[str, Any]:
            # Call invoke_serverless_function from within test_func
            workflow.invoke_serverless_function(merge_func, payload)

            return "Some response"

        # Check if the function was registered correctly
        args, _ = workflow.register_function.call_args
        registered_func = args[0]
        registered_func.name = "test_func2"
        self.assertEqual(registered_func.__name__, "test_func2")
        self.assertEqual(args[1:], ("test_func2", False, {}))
        workflow.functions["test_func2"] = registered_func

        @workflow.serverless_function(name="merge_func")
        def merge_func(payload: dict[str, Any]) -> dict[str, Any]:
            return "Some response"

        # Check if the function was registered correctly
        args, _ = workflow.register_function.call_args
        registered_func = args[0]
        registered_func.name = "merge_func"
        self.assertEqual(registered_func.__name__, "merge_func")
        self.assertEqual(args[1:], ("merge_func", False, {}))
        workflow.functions["merge_func"] = registered_func

        # Call test_func with a payload
        response = test_func(
            '{"payload": 2, "routing_decision": {"run_id": "123", "routing_placement": {"test_func": {"provider_region": "aws:region", "identifier": "test_identifier"}, "test_func2": {"provider_region": "aws:region", "identifier": "test_identifier"}, "merge_func:merge:": {"provider_region": "aws:region", "identifier": "test_identifier"}}, "current_instance_name": "test_func", "instances": [{"instance_name": "test_func", "succeeding_instances": ["merge_func:merge:"]}, {"instance_name": "test_func2", "succeeding_instances": ["merge_func:merge:"]}, {"instance_name": "merge_func:merge:", "preceding_instances": ["test_func", "test_func2"]}]}}'
        )

        mock_remote_client_factory.get_remote_client.assert_called_once_with("aws", "region")

        # Check if invoke_serverless_function was called with the correct arguments
        mock_remote_client.invoke_function.assert_called_once_with(
            message='{"payload": 2, "routing_decision": {"run_id": "123", "routing_placement": {"test_func": {"provider_region": "aws:region", "identifier": "test_identifier"}, "test_func2": {"provider_region": "aws:region", "identifier": "test_identifier"}, "merge_func:merge:": {"provider_region": "aws:region", "identifier": "test_identifier"}}, "current_instance_name": "merge_func:merge:", "instances": [{"instance_name": "test_func", "succeeding_instances": ["merge_func:merge:"]}, {"instance_name": "test_func2", "succeeding_instances": ["merge_func:merge:"]}, {"instance_name": "merge_func:merge:", "preceding_instances": ["test_func", "test_func2"]}]}}',
            identifier="test_identifier",
            workflow_instance_id="123",
            merge=True,
            function_name="merge_func",
            expected_counter=2,
        )

        # Check if the response from invoke_serverless_function is correct
        self.assertEqual(response, "Some response")

    def test_invoke_serverless_function_json_argument(self):
        workflow = MultiXServerlessWorkflow(name="test-workflow")
        workflow.register_function = Mock()
        mock_remote_client = Mock()
        mock_remote_client.invoke_function = Mock(return_value={"statusCode": 200, "body": "Some response"})
        mock_remote_client_factory = Mock()
        mock_remote_client_factory.get_remote_client = Mock(return_value=mock_remote_client)
        workflow._remote_client_factory = mock_remote_client_factory

        @workflow.serverless_function(name="test_func")
        def test_func(payload: str) -> dict[str, Any]:
            # Call invoke_serverless_function from within test_func
            workflow.invoke_serverless_function(test_func, payload)

            return "Some response"

        # Check if the function was registered correctly
        args, _ = workflow.register_function.call_args
        registered_func = args[0]
        registered_func.name = "test_func"
        self.assertEqual(registered_func.__name__, "test_func")
        self.assertEqual(args[1:], ("test_func", False, {}, []))
        workflow.functions["test_func"] = registered_func

        # Call test_func with a payload
        response = test_func(
            r'{"payload": "{\"key\": \"value\"}", "routing_decision": {"run_id": "123", "routing_placement": {"test_func": {"provider_region": "aws:region", "identifier": "test_identifier"}, "test_func_1::": {"provider_region": "aws:region", "identifier": "test_identifier"}}, "current_instance_name": "test_func", "instances": [{"instance_name": "test_func", "succeeding_instances": ["test_func_1::"]}]}}'
        )

        mock_remote_client_factory.get_remote_client.assert_called_once_with("aws", "region")

        # Check if invoke_serverless_function was called with the correct arguments
        mock_remote_client.invoke_function.assert_called_once_with(
            message=r'{"payload": "{\"key\": \"value\"}", "routing_decision": {"run_id": "123", "routing_placement": {"test_func": {"provider_region": "aws:region", "identifier": "test_identifier"}, "test_func_1::": {"provider_region": "aws:region", "identifier": "test_identifier"}}, "current_instance_name": "test_func_1::", "instances": [{"instance_name": "test_func", "succeeding_instances": ["test_func_1::"]}]}}',
            identifier="test_identifier",
            workflow_instance_id="123",
            merge=False,
            function_name=None,
            expected_counter=-1,
        )

        # Check if the response from invoke_serverless_function is correct
        self.assertEqual(response, "Some response")

    def test_get_successors(self):
        def test_function(x):
            return x

        name = "test_function"
        entry_point = True
        regions_and_providers = {}
        providers = []

        function_obj_1 = MultiXServerlessFunction(test_function, name, entry_point, regions_and_providers)

        workflow = MultiXServerlessWorkflow(name="test-workflow")
        workflow.functions = [function_obj_1]

        self.assertEqual(workflow.get_successors(function_obj_1), [])

        def function(x):
            return invoke_serverless_function("test_function", x)

        function_obj_2 = MultiXServerlessFunction(function, name, entry_point, regions_and_providers)

        workflow.functions = {"test_function": function_obj_1, "test_function_2": function_obj_2}

        self.assertEqual(workflow.get_successors(function_obj_2), [function_obj_1])

    def test_get_routing_decision(self):
        workflow = MultiXServerlessWorkflow(name="test-workflow")
        # Test when 'wrapper' is in frame.f_locals and wrapper has 'routing_decision' attribute
        frame = Mock(spec=FrameType)
        frame.f_locals = {"wrapper": Mock(routing_decision="decision")}
        self.assertEqual(workflow.get_routing_decision(frame), "decision")

        # Test when 'wrapper' is not in frame.f_locals
        frame.f_locals = {}
        with self.assertRaises(RuntimeError):
            workflow.get_routing_decision(frame)

        # Test when 'wrapper' is in frame.f_locals but wrapper does not have 'routing_decision' attribute
        mock_wrapper = Mock()
        mock_wrapper.routing_decision = None
        frame.f_locals = {"wrapper": mock_wrapper}
        self.assertEqual(workflow.get_routing_decision(frame), None)

    def test_get_function__name__from_frame(self):
        workflow = MultiXServerlessWorkflow(name="test-workflow")
        # Test when '__name__' is in frame.f_locals
        frame = Mock(spec=FrameType)
        frame.f_code.co_name = "function_name"
        self.assertEqual(workflow.get_function__name__from_frame(frame), "function_name")

    def test_is_entry_point(self):
        workflow = MultiXServerlessWorkflow(name="test-workflow")
        # Test when 'wrapper' is in frame.f_locals and wrapper has 'entry_point' attribute
        frame = Mock(spec=FrameType)
        frame.f_locals = {"wrapper": Mock(entry_point=True)}
        self.assertTrue(workflow.is_entry_point(frame))

        # Test when 'wrapper' is not in frame.f_locals
        frame.f_locals = {}
        with self.assertRaises(RuntimeError):
            workflow.is_entry_point(frame)

        # Test when 'wrapper' is in frame.f_locals but wrapper does not have 'entry_point' attribute
        wrapper_mock = Mock()
        wrapper_mock.entry_point = False
        frame.f_locals = {"wrapper": wrapper_mock}
        self.assertFalse(workflow.is_entry_point(frame))

    def test_get_next_instance_name(self):
        workflow = MultiXServerlessWorkflow(name="test-workflow")
        routing_decision = {
            "instances": [
                {
                    "instance_name": "current_instance",
                    "succeeding_instances": ["successor_function:merge", "successor_function:0_1"],
                },
                {"instance_name": "other_instance", "succeeding_instances": ["other_successor_function:merge"]},
            ]
        }
        current_instance_name = "current_instance"
        successor_function_name = "successor_function"

        next_instance_name = workflow.get_next_instance_name(
            current_instance_name, routing_decision, successor_function_name
        )

        self.assertEqual(next_instance_name, "successor_function:merge")

    def test_get_next_instance_name_non_merge_successor(self):
        workflow = MultiXServerlessWorkflow(name="test-workflow")
        routing_decision = {
            "instances": [
                {
                    "instance_name": "current_instance",
                    "succeeding_instances": [
                        "successor_function:current_instance_0_0",
                        "successor_function:current_instance_0_1",
                    ],
                },
                {"instance_name": "other_instance", "succeeding_instances": ["other_successor_function:merge"]},
            ]
        }
        current_instance_name = "current_instance"
        successor_function_name = "successor_function"

        # Test with _successor_index = 0
        workflow._successor_index = 0
        next_instance_name = workflow.get_next_instance_name(
            current_instance_name, routing_decision, successor_function_name
        )
        self.assertEqual(next_instance_name, "successor_function:current_instance_0_0")

        # The _successor_index should be incremented
        next_instance_name = workflow.get_next_instance_name(
            current_instance_name, routing_decision, successor_function_name
        )
        self.assertEqual(next_instance_name, "successor_function:current_instance_0_1")


if __name__ == "__main__":
    unittest.main()<|MERGE_RESOLUTION|>--- conflicted
+++ resolved
@@ -95,7 +95,6 @@
         # Check if the routing_decision attribute was set correctly
         self.assertEqual(test_func.routing_decision["decision"], 1)
 
-<<<<<<< HEAD
     def test_serverless_function_with_environment_variables(self):
         workflow = MultiXServerlessWorkflow(
             name="test-workflow"
@@ -157,10 +156,7 @@
             ),
         )
 
-    def test_invoke_serverless_function(self):
-=======
     def test_invoke_serverless_function_simple(self):
->>>>>>> 98c24f57
         workflow = MultiXServerlessWorkflow(name="test-workflow")
         workflow.register_function = Mock()
 
@@ -248,24 +244,12 @@
         mock_remote_client_factory.get_remote_client = Mock(return_value=mock_remote_client)
         workflow._remote_client_factory = mock_remote_client_factory
 
-<<<<<<< HEAD
-        name = "test_function"
-        entry_point = True
-        regions_and_providers = {}
-        providers = []
-        environment_variables = []
-
-        function_obj_1 = MultiXServerlessFunction(
-            test_function, name, entry_point, regions_and_providers, environment_variables
-        )
-=======
         @workflow.serverless_function(name="test_func")
         def test_func(payload: dict[str, Any]) -> dict[str, Any]:
             # Call invoke_serverless_function from within test_func
             workflow.invoke_serverless_function(merge_func, payload)
 
             return "Some response"
->>>>>>> 98c24f57
 
         # Check if the function was registered correctly
         args, _ = workflow.register_function.call_args
@@ -323,11 +307,6 @@
 
             return "Some response"
 
-<<<<<<< HEAD
-        function_obj_2 = MultiXServerlessFunction(
-            function, name, entry_point, regions_and_providers, environment_variables
-        )
-=======
         # Check if the function was registered correctly
         args, _ = workflow.register_function.call_args
         registered_func = args[0]
@@ -335,7 +314,6 @@
         self.assertEqual(registered_func.__name__, "test_func")
         self.assertEqual(args[1:], ("test_func", False, {}))
         workflow.functions["test_func"] = registered_func
->>>>>>> 98c24f57
 
         @workflow.serverless_function(name="test_func2")
         def test_func2(payload: dict[str, Any]) -> dict[str, Any]:
@@ -405,7 +383,7 @@
         registered_func = args[0]
         registered_func.name = "test_func"
         self.assertEqual(registered_func.__name__, "test_func")
-        self.assertEqual(args[1:], ("test_func", False, {}, []))
+        self.assertEqual(args[1:], ("test_func", False, {}))
         workflow.functions["test_func"] = registered_func
 
         # Call test_func with a payload
@@ -436,8 +414,11 @@
         entry_point = True
         regions_and_providers = {}
         providers = []
-
-        function_obj_1 = MultiXServerlessFunction(test_function, name, entry_point, regions_and_providers)
+        environment_variables = []
+
+        function_obj_1 = MultiXServerlessFunction(
+            test_function, name, entry_point, regions_and_providers, environment_variables
+        )
 
         workflow = MultiXServerlessWorkflow(name="test-workflow")
         workflow.functions = [function_obj_1]
@@ -447,11 +428,55 @@
         def function(x):
             return invoke_serverless_function("test_function", x)
 
-        function_obj_2 = MultiXServerlessFunction(function, name, entry_point, regions_and_providers)
+        function_obj_2 = MultiXServerlessFunction(
+            function, name, entry_point, regions_and_providers, environment_variables
+        )
 
         workflow.functions = {"test_function": function_obj_1, "test_function_2": function_obj_2}
 
         self.assertEqual(workflow.get_successors(function_obj_2), [function_obj_1])
+
+    def test_invoke_serverless_function_json_argument(self):
+        workflow = MultiXServerlessWorkflow(name="test-workflow")
+        workflow.register_function = Mock()
+        mock_remote_client = Mock()
+        mock_remote_client.invoke_function = Mock(return_value={"statusCode": 200, "body": "Some response"})
+        mock_remote_client_factory = Mock()
+        mock_remote_client_factory.get_remote_client = Mock(return_value=mock_remote_client)
+        workflow._remote_client_factory = mock_remote_client_factory
+
+        @workflow.serverless_function(name="test_func")
+        def test_func(payload: str) -> dict[str, Any]:
+            # Call invoke_serverless_function from within test_func
+            workflow.invoke_serverless_function(test_func, payload)
+
+            return "Some response"
+
+        # Check if the function was registered correctly
+        args, _ = workflow.register_function.call_args
+        registered_func = args[0]
+        registered_func.name = "test_func"
+        self.assertEqual(registered_func.__name__, "test_func")
+        self.assertEqual(args[1:], ("test_func", False, {}, []))
+        workflow.functions["test_func"] = registered_func
+
+        # Call test_func with a payload
+        response = test_func(
+            r'{"payload": "{\"key\": \"value\"}", "routing_decision": {"routing_placement": {"test_func": {"provider_region": "aws:region", "identifier": "test_identifier"}, "test_func_1::": {"provider_region": "aws:region", "identifier": "test_identifier"}}, "current_instance_name": "test_func", "instances": [{"instance_name": "test_func", "succeeding_instances": ["test_func_1::"]}]}}'
+        )
+
+        mock_remote_client_factory.get_remote_client.assert_called_once_with("aws", "region")
+
+        # Check if invoke_serverless_function was called with the correct arguments
+        mock_remote_client.invoke_function.assert_called_once_with(
+            message=r'{"payload": "{\"key\": \"value\"}", "routing_decision": {"routing_placement": {"test_func": {"provider_region": "aws:region", "identifier": "test_identifier"}, "test_func_1::": {"provider_region": "aws:region", "identifier": "test_identifier"}}, "current_instance_name": "test_func_1::", "instances": [{"instance_name": "test_func", "succeeding_instances": ["test_func_1::"]}]}}',
+            region="region",
+            identifier="test_identifier",
+            merge=False,
+        )
+
+        # Check if the response from invoke_serverless_function is correct
+        self.assertEqual(response, "Some response")
 
     def test_get_routing_decision(self):
         workflow = MultiXServerlessWorkflow(name="test-workflow")
