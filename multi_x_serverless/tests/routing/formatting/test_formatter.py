--- conflicted
+++ resolved
@@ -4,7 +4,6 @@
 
 class TestFormatter(unittest.TestCase):
     def setUp(self):
-<<<<<<< HEAD
         self.formatter = Formatter(
             [0, 0],
             {
@@ -16,10 +15,7 @@
                 "tail_carbon": 0.0,
             },
         )
-=======
-        self.formatter = Formatter()
         self.maxDiff = None
->>>>>>> 6eb6783b
 
     def test_format(self):
         results = (
@@ -37,7 +33,6 @@
         index_to_region_provider_name = {0: "provider1:region1", 1: "provider2:region2"}
 
         expected_output = {
-<<<<<<< HEAD
             "current_deployment": {
                 "workflow_placement": {
                     "instance1": {"provider_region": {"provider": "provider1", "region": "region1"}},
@@ -64,14 +59,6 @@
                     "tail_cost": 0.0,
                     "tail_runtime": 0.0,
                     "tail_carbon": 0.0,
-=======
-            "workflow_placement": {
-                "current_deployment": {
-                    "instances": {
-                        "instance1": {"provider_region": {"provider": "provider2", "region": "region2"}},
-                        "instance2": {"provider_region": {"provider": "provider1", "region": "region1"}},
-                    }
->>>>>>> 6eb6783b
                 },
             },
         }
