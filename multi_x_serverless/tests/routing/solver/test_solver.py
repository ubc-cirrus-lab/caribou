--- conflicted
+++ resolved
@@ -48,11 +48,7 @@
         self.workflow_config.regions_and_providers = {
             "allowed_regions": None,
             "disallowed_regions": None,
-<<<<<<< HEAD
-            "providers": {"provider1": None},
-=======
             "providers": {"provider1": None, "provider2": None, "provider3": None},
->>>>>>> 45908665
         }
         self.workflow_config.workflow_id = "workflow_id"
         self.workflow_config.start_hops = {"provider": "provider1", "region": "region1"}
