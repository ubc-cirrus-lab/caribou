import unittest

import numpy as np

from unittest.mock import Mock, patch
from multi_x_serverless.routing.solver.stochastic_heuristic_descent_solver import StochasticHeuristicDescentSolver
from multi_x_serverless.routing.solver.solver import Solver
from multi_x_serverless.routing.workflow_config import WorkflowConfig


class TestStochasticHeuristicDescentSolver(unittest.TestCase):
    def setUp(self):
        self.workflow_config = Mock(spec=WorkflowConfig)
        self.workflow_config.instances = [
            {
                "instance_name": "node1",
                "succeeding_instances": ["node2"],
                "preceding_instances": [],
                "regions_and_providers": {
                    "allowed_regions": None,
                    "disallowed_regions": None,
                    "providers": {
                        "aws": {
                            "config": {
                                "timeout": 60,
                                "memory": 128,
                            },
                        },
                    },
                },
            },
            {
                "instance_name": "node2",
                "succeeding_instances": [],
                "preceding_instances": ["node1"],
                "regions_and_providers": {
                    "allowed_regions": None,
                    "disallowed_regions": None,
                    "providers": {
                        "aws": {
                            "config": {
                                "timeout": 60,
                                "memory": 128,
                            },
                        },
                    },
                },
            },
        ]
        self.workflow_config.regions_and_providers = {
            "allowed_regions": None,
            "disallowed_regions": None,
            "providers": {
                "aws": {
                    "config": {
                        "timeout": 60,
                        "memory": 128,
                    },
                },
            },
        }
        self.workflow_config.workflow_id = "workflow_id"

    @patch("multi_x_serverless.routing.solver.solver.InputManager", new_callable=Mock)
    def test_record_successful_change(self, mock_input_manager):
        mock_input_manager_instance = Mock()
        mock_input_manager.return_value = mock_input_manager_instance
        mock_input_manager_instance.get_all_regions.return_value = [{"provider": "provider1", "region": "region1"}]
        solver = StochasticHeuristicDescentSolver(self.workflow_config)
        solver._record_successful_change(1)
        assert 1 in solver._positive_regions
        assert len(solver._positive_regions) == 1

        solver._record_successful_change(1)
        assert len(solver._positive_regions) == 1

        solver._record_successful_change(2)
        assert 2 in solver._positive_regions
        assert len(solver._positive_regions) == 2

    @patch("multi_x_serverless.routing.solver.solver.InputManager", new_callable=Mock)
    def test_most_expensive_path(self, mock_input_manager):
        mock_input_manager_instance = Mock()
        mock_input_manager.return_value = mock_input_manager_instance
        mock_input_manager_instance.get_all_regions.return_value = [{"provider": "provider1", "region": "region1"}]
        solver = StochasticHeuristicDescentSolver(self.workflow_config)
        solver._topological_order = [0, 1, 2]
        edge_weights = np.array([[0, 1, 0], [0, 0, 1], [0, 0, 0]])
        node_weights = np.array([1, 2, 3])
        max_cost = solver._most_expensive_path(edge_weights, node_weights)
        assert max_cost == 8

    @patch("multi_x_serverless.routing.solver.solver.InputManager", new_callable=Mock)
    def test_is_improvement(self, mock_input_manager):
        mock_input_manager_instance = Mock()
        mock_input_manager.return_value = mock_input_manager_instance
        mock_input_manager_instance.get_all_regions.return_value = [{"provider": "provider1", "region": "region1"}]
        solver = StochasticHeuristicDescentSolver(self.workflow_config)
        deployment = (
            {0: 0},
            (1.0, 2.0),
            (5.0, 4.0),
            (2.0, 11.0),
            (np.array([1.0]), np.array([1.0])),
            (np.array([1.0]), np.array([1.0])),
        )
        selected_instance = 0
        new_region = 1
        with patch.object(
            StochasticHeuristicDescentSolver,
            "_calculate_updated_costs_of_deployment",
            return_value=((2, 3), (6, 5), (3, 12)),
        ):
            result = solver._is_improvement(deployment, selected_instance, new_region)

            expected_result = (
                False,
                (2.0, 3.0),
                (6.0, 5.0),
                (3.0, 12.0),
                (np.array([1.0]), np.array([1.0])),
                (np.array([1.0]), np.array([1.0])),
            )
            assert result == expected_result

        with patch.object(
            StochasticHeuristicDescentSolver,
            "_calculate_updated_costs_of_deployment",
            return_value=((2, 1), (6, 5), (3, 12)),
        ):
            result = solver._is_improvement(deployment, selected_instance, new_region)

            expected_result = (
                False,
                (2.0, 1.0),
                (6.0, 5.0),
                (3.0, 12.0),
                (np.array([1.0]), np.array([1.0])),
                (np.array([1.0]), np.array([1.0])),
            )
            assert result == expected_result

        with patch.object(
            StochasticHeuristicDescentSolver,
            "_calculate_updated_costs_of_deployment",
            return_value=((2, 1), (1, 5), (3, 12)),
        ):
            result = solver._is_improvement(deployment, selected_instance, new_region)

            expected_result = (
                True,
                (2.0, 1.0),
                (1.0, 5.0),
                (3.0, 12.0),
                (np.array([1.0]), np.array([1.0])),
                (np.array([1.0]), np.array([1.0])),
            )
            assert result == expected_result

    @patch("multi_x_serverless.routing.solver.solver.InputManager", new_callable=Mock)
    def test_calculate_updated_costs_of_deployment(self, mock_input_manager):
        mock_input_manager_instance = Mock()
        mock_input_manager.return_value = mock_input_manager_instance
        mock_input_manager_instance.get_all_regions.return_value = [{"provider": "provider1", "region": "region1"}]
        solver = StochasticHeuristicDescentSolver(self.workflow_config)
        solver._adjacency_indexes = (np.array([0, 1, 0]), np.array([1, 0, 0]))

        previous_deployment = (
            {0: 0, 1: 1, 2: 2},
            (1.0, 1.0),
            (1.0, 1.0),
            (1.0, 1.0),
            (
                np.ones((3, 3)),
                np.ones((3, 3)),
            ),
            (
                np.ones((3, 3, 3)),
                np.ones((3, 3, 3)),
            ),
        )
        selected_instance = 0
        new_region = 1
        new_average_node_weights = previous_deployment[4][0].copy()
        new_tail_node_weights = previous_deployment[4][1].copy()
        new_average_edge_weights = previous_deployment[5][0].copy()
        new_tail_edge_weights = previous_deployment[5][1].copy()

        with patch.object(solver._input_manager, "get_execution_cost_carbon_runtime", return_value=(2.0, 3.0, 4.0)):
            with patch.object(
                solver._input_manager, "get_transmission_cost_carbon_runtime", return_value=(5.0, 6.0, 7.0)
            ):
                with patch.object(
                    solver, "_calculate_cost_of_deployment", return_value=((8.0, 9.0), (10.0, 11.0), (12.0, 13.0))
                ):
                    result = solver._calculate_updated_costs_of_deployment(
                        previous_deployment,
                        selected_instance,
                        new_region,
                        new_average_node_weights,
                        new_tail_node_weights,
                        new_average_edge_weights,
                        new_tail_edge_weights,
                    )

        expected_result = (
            (8.0, 9.0),
            (10.0, 11.0),
            (12.0, 13.0),
        )
        assert result == expected_result
        assert np.all(new_average_node_weights[0] == np.array([2.0, 1.0, 1.0]))
        assert np.all(new_tail_node_weights[0] == np.array([2.0, 1.0, 1.0]))
        assert np.all(new_average_edge_weights[0] == np.array([[5.0, 5.0, 1.0], [5.0, 1.0, 1.0], [1.0, 1.0, 1.0]]))
        assert np.all(new_tail_edge_weights[0] == np.array([[5.0, 5.0, 1.0], [5.0, 1.0, 1.0], [1.0, 1.0, 1.0]]))

        assert np.all(new_average_node_weights[1] == np.array([4.0, 1.0, 1.0]))
        assert np.all(new_tail_node_weights[1] == np.array([4.0, 1.0, 1.0]))
        assert np.all(new_average_edge_weights[1] == np.array([[7.0, 7.0, 1.0], [7.0, 1.0, 1.0], [1.0, 1.0, 1.0]]))
        assert np.all(new_tail_edge_weights[1] == np.array([[7.0, 7.0, 1.0], [7.0, 1.0, 1.0], [1.0, 1.0, 1.0]]))

        assert np.all(new_average_node_weights[2] == np.array([3.0, 1.0, 1.0]))
        assert np.all(new_tail_node_weights[2] == np.array([3.0, 1.0, 1.0]))
        assert np.all(new_average_edge_weights[2] == np.array([[6.0, 6.0, 1.0], [6.0, 1.0, 1.0], [1.0, 1.0, 1.0]]))
        assert np.all(new_tail_edge_weights[2] == np.array([[6.0, 6.0, 1.0], [6.0, 1.0, 1.0], [1.0, 1.0, 1.0]]))

    @patch("multi_x_serverless.routing.solver.solver.InputManager", new_callable=Mock)
    def test_select_random_instance_and_region(self, mock_input_manager):
        mock_input_manager_instance = Mock()
        mock_input_manager.return_value = mock_input_manager_instance
        mock_input_manager_instance.get_all_regions.return_value = [{"provider": "provider1", "region": "region1"}]
        solver = StochasticHeuristicDescentSolver(self.workflow_config)
        solver._bias_probability = 0.5
        solver._positive_regions = [1]
        solver._region_indexer = Mock()
        solver._region_indexer.get_value_indices.return_value = {
            ("provider1", "region1"): 0,
            ("provider2", "region2"): 1,
        }

        previous_deployment = {0: 0, 1: 1}
        regions = [{"provider": "provider1", "region": "region1"}, {"provider": "provider2", "region": "region2"}]

        with patch("random.choice", side_effect=[0, 1]):
            with patch("random.random", return_value=0.4):
                with patch.object(solver, "_filter_regions_instance", return_value=regions):
                    instance, new_region = solver.select_random_instance_and_region(previous_deployment, regions)

        assert instance == 0
        assert new_region == 1

        with patch("random.choice", side_effect=[0, 1]):
            with patch("random.random", return_value=0.6):
                with patch.object(solver, "_filter_regions_instance", return_value=regions):
                    instance, new_region = solver.select_random_instance_and_region(previous_deployment, regions)

        assert instance == 0
        assert new_region == 0 or new_region == 1

    @patch("multi_x_serverless.routing.solver.solver.InputManager", new_callable=Mock)
    def test_calculate_cost_of_deployment_case(self, mock_input_manager):
        mock_input_manager_instance = Mock()
        mock_input_manager.return_value = mock_input_manager_instance
        mock_input_manager_instance.get_all_regions.return_value = [{"provider": "provider1", "region": "region1"}]
        solver = StochasticHeuristicDescentSolver(self.workflow_config)
        node_weights = np.array([[1.0, 2.0, 3.0], [4.0, 5.0, 6.0], [7.0, 8.0, 9.0]])
        edge_weights = np.array(
            [
                [[1.0, 2.0, 3.0], [4.0, 5.0, 6.0], [7.0, 8.0, 9.0]],
                [[1.0, 2.0, 3.0], [4.0, 5.0, 6.0], [7.0, 16.0, 12.0]],
                [[1.0, 2.0, 3.0], [4.0, 5.0, 4.0], [7.0, 34.0, 1.0]],
            ]
        )

        with patch.object(solver, "_most_expensive_path", return_value=150.0):
            cost, runtime, carbon = solver._calculate_cost_of_deployment_case(node_weights, edge_weights)

        assert cost == 51.0
        assert runtime == 150.0
        assert carbon == 85.0

    @patch("multi_x_serverless.routing.solver.solver.InputManager", new_callable=Mock)
    def test_calculate_cost_of_deployment(self, mock_input_manager):
        mock_input_manager_instance = Mock()
        mock_input_manager.return_value = mock_input_manager_instance
        mock_input_manager_instance.get_all_regions.return_value = [{"provider": "provider1", "region": "region1"}]
        solver = StochasticHeuristicDescentSolver(self.workflow_config)
        average_node_weights = np.array([[1.0, 2.0, 3.0], [4.0, 5.0, 6.0], [7.0, 8.0, 9.0]])
        tail_node_weights = np.array([[10.0, 20.0, 30.0], [40.0, 50.0, 60.0], [70.0, 80.0, 90.0]])
        average_edge_weights = np.array([[1.0, 2.0, 3.0], [4.0, 5.0, 6.0], [7.0, 8.0, 9.0]])
        tail_edge_weights = np.array([[10.0, 20.0, 30.0], [40.0, 50.0, 60.0], [70.0, 80.0, 90.0]])

        with patch.object(
            solver, "_calculate_cost_of_deployment_case", side_effect=[(66.0, 150.0, 366.0), (660.0, 1500.0, 3660.0)]
        ):
            (
                (average_cost, tail_cost),
                (average_runtime, tail_runtime),
                (average_carbon, tail_carbon),
            ) = solver._calculate_cost_of_deployment(
                average_node_weights, tail_node_weights, average_edge_weights, tail_edge_weights
            )

        assert average_cost == 66.0
        assert average_runtime == 150.0
        assert average_carbon == 366.0

        assert tail_cost == 660.0
        assert tail_runtime == 1500.0
        assert tail_carbon == 3660.0

<<<<<<< HEAD
    def test_init_deployment(self):
        solver = StochasticHeuristicDescentSolver(self.workflow_config, [{"provider": "p1", "region": "r1"}])

=======
    @patch("multi_x_serverless.routing.solver.solver.InputManager", new_callable=Mock)
    def test_init_deployment(self, mock_input_manager):
        mock_input_manager_instance = Mock()
        mock_input_manager.return_value = mock_input_manager_instance
        mock_input_manager_instance.get_all_regions.return_value = [{"provider": "provider1", "region": "region1"}]
        solver = StochasticHeuristicDescentSolver(self.workflow_config)
>>>>>>> 638f330e
        solver._workflow_config = Mock()
        solver._workflow_config.start_hops = {"provider": "p1", "region": "r1"}
        solver._workflow_config.instances = [{"instance_name": "instance1"}, {"instance_name": "instance2"}]
        solver._region_indexer = Mock()
        solver._region_indexer.value_to_index.side_effect = [0, 1]
        solver._topological_order = ["instance1", "instance2"]
        solver._dag = Mock()
        solver._dag.value_to_index.side_effect = [0, 1]
        solver._input_manager = Mock()
        solver._input_manager.get_execution_cost_carbon_runtime.side_effect = [
            (1.0, 2.0, 3.0),
            (4.0, 5.0, 6.0),
            (7.0, 8.0, 9.0),
            (10.0, 11.0, 12.0),
            (13.0, 14.0, 15.0),
            (16.0, 17.0, 18.0),
        ]
        solver._input_manager.get_transmission_cost_carbon_runtime.side_effect = [
            (13.0, 14.0, 15.0),
            (16.0, 17.0, 18.0),
            (19.0, 20.0, 21.0),
            (22.0, 23.0, 24.0),
        ]
        solver._adjacency_indexes = ([0, 1], [1, 0])
        with patch.object(
            solver, "_calculate_cost_of_deployment", return_value=((19.0, 20.0), (21.0, 22.0), (23.0, 24.0))
        ):
            result = solver._init_deployment()

        assert result[0] == {0: 0, 1: 0}
        assert result[1] == (19.0, 20.0)
        assert result[2] == (21.0, 22.0)
        assert result[3] == (23.0, 24.0)
        assert np.array_equal(result[4][0], np.array([[4.0, 10.0], [6.0, 12.0], [5.0, 11.0]]))
        assert np.array_equal(result[4][1], np.array([[1.0, 7.0], [3.0, 9.0], [2.0, 8.0]]))
        assert np.array_equal(
            result[5][0], np.array([[[0.0, 16.0], [22.0, 0.0]], [[0.0, 18.0], [24.0, 0.0]], [[0.0, 17.0], [23.0, 0.0]]])
        )
        assert np.array_equal(
            result[5][1], np.array([[[0.0, 13.0], [19.0, 0.0]], [[0.0, 15.0], [21.0, 0.0]], [[0.0, 14.0], [20.0, 0.0]]])
        )

    @patch("multi_x_serverless.routing.solver.solver.InputManager", new_callable=Mock)
    def test_solve(self, mock_input_manager):
        mock_input_manager_instance = Mock()
        mock_input_manager.return_value = mock_input_manager_instance
        mock_input_manager_instance.get_all_regions.return_value = [{"provider": "provider1", "region": "region1"}]
        solver = StochasticHeuristicDescentSolver(self.workflow_config)
        solver._max_iterations = 5
        solver._learning_rate = 0.01
        solver._workflow_config = Mock()
        solver._workflow_config.constraints = {"constraint1": "value1"}
        solver._topological_order = ["instance1", "instance2"]
        solver._adjacency_indexes = ([0, 1], [1, 0])
        solver._permitted_region_indices_cache = {0: [0, 1], 1: [0, 1]}
        solver._positive_regions = set()
        solver._bias_probability = 0.5
        with patch.object(
            solver,
            "_init_deployment",
            return_value=(
                {0: 0, 1: 0},
                (1.0, 2.0),
                (3.0, 4.0),
                (5.0, 6.0),
                (np.zeros((3, 2)), np.zeros((3, 2))),
                (np.zeros((3, 2, 2)), np.zeros((3, 2, 2))),
            ),
        ):
            with patch.object(solver, "_fail_hard_resource_constraints", return_value=False):
                with patch.object(
                    solver, "select_random_instance_and_region", side_effect=[(0, 1), (1, 0), (0, 1), (1, 0), (0, 1)]
                ):
                    with patch.object(
                        solver,
                        "_is_improvement",
                        return_value=(
                            True,
                            (7.0, 8.0),
                            (9.0, 10.0),
                            (11.0, 12.0),
                            (np.ones((3, 2)), np.ones((3, 2))),
                            (np.ones((3, 2, 2)), np.ones((3, 2, 2))),
                        ),
                    ):
                        with patch.object(solver, "_record_successful_change"):
                            result = solver._solve([{"region1": "value1"}, {"region2": "value2"}])

        assert result == [({0: 0, 1: 0}, 1.0, 3.0, 5.0), ({0: 1, 1: 0}, 7.0, 9.0, 11.0)]


if __name__ == "__main__":
    unittest.main()<|MERGE_RESOLUTION|>--- conflicted
+++ resolved
@@ -309,18 +309,8 @@
         assert tail_runtime == 1500.0
         assert tail_carbon == 3660.0
 
-<<<<<<< HEAD
     def test_init_deployment(self):
         solver = StochasticHeuristicDescentSolver(self.workflow_config, [{"provider": "p1", "region": "r1"}])
-
-=======
-    @patch("multi_x_serverless.routing.solver.solver.InputManager", new_callable=Mock)
-    def test_init_deployment(self, mock_input_manager):
-        mock_input_manager_instance = Mock()
-        mock_input_manager.return_value = mock_input_manager_instance
-        mock_input_manager_instance.get_all_regions.return_value = [{"provider": "provider1", "region": "region1"}]
-        solver = StochasticHeuristicDescentSolver(self.workflow_config)
->>>>>>> 638f330e
         solver._workflow_config = Mock()
         solver._workflow_config.start_hops = {"provider": "p1", "region": "r1"}
         solver._workflow_config.instances = [{"instance_name": "instance1"}, {"instance_name": "instance2"}]
