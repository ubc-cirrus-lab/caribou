import unittest

import numpy as np

from unittest.mock import Mock, patch
from multi_x_serverless.routing.solver.stochastic_heuristic_descent_solver import StochasticHeuristicDescentSolver
from multi_x_serverless.routing.solver.solver import Solver
from multi_x_serverless.routing.workflow_config import WorkflowConfig


class TestStochasticHeuristicDescentSolver(unittest.TestCase):
    def setUp(self):
        self.workflow_config = Mock(spec=WorkflowConfig)
        self.workflow_config.instances = [
            {
                "instance_name": "node1",
                "succeeding_instances": ["node2"],
                "preceding_instances": [],
                "regions_and_providers": {
                    "allowed_regions": None,
                    "disallowed_regions": None,
                    "providers": {
<<<<<<< HEAD
                        "aws": {
=======
                        "provider1": {
>>>>>>> 0cb1be0a
                            "config": {
                                "timeout": 60,
                                "memory": 128,
                            },
                        },
                    },
                },
            },
            {
                "instance_name": "node2",
                "succeeding_instances": [],
                "preceding_instances": ["node1"],
                "regions_and_providers": {
                    "allowed_regions": None,
                    "disallowed_regions": None,
                    "providers": {
<<<<<<< HEAD
                        "aws": {
=======
                        "provider1": {
>>>>>>> 0cb1be0a
                            "config": {
                                "timeout": 60,
                                "memory": 128,
                            },
                        },
                    },
                },
            },
        ]
        self.workflow_config.regions_and_providers = {
            "allowed_regions": None,
            "disallowed_regions": None,
            "providers": {
<<<<<<< HEAD
                "aws": {
=======
                "provider1": {
>>>>>>> 0cb1be0a
                    "config": {
                        "timeout": 60,
                        "memory": 128,
                    },
                },
            },
        }
        self.workflow_config.constraints = {}
        self.workflow_config.start_hops = {"provider": "provider1", "region": "region1"}
        self.workflow_config.workflow_id = "workflow_id"

    @patch("multi_x_serverless.routing.solver.solver.InputManager", new_callable=Mock)
    def test_record_successful_change(self, mock_input_manager):
        mock_input_manager_instance = Mock()
        mock_input_manager.return_value = mock_input_manager_instance
        mock_input_manager_instance.get_all_regions.return_value = [{"provider": "provider1", "region": "region1"}]
        solver = StochasticHeuristicDescentSolver(self.workflow_config)
        solver._record_successful_change(1)
        assert 1 in solver._positive_regions
        assert len(solver._positive_regions) == 1

        solver._record_successful_change(1)
        assert len(solver._positive_regions) == 1

        solver._record_successful_change(2)
        assert 2 in solver._positive_regions
        assert len(solver._positive_regions) == 2

    @patch("multi_x_serverless.routing.solver.solver.InputManager", new_callable=Mock)
    def test_most_expensive_path(self, mock_input_manager):
        mock_input_manager_instance = Mock()
        mock_input_manager.return_value = mock_input_manager_instance
        mock_input_manager_instance.get_all_regions.return_value = [{"provider": "provider1", "region": "region1"}]
        solver = StochasticHeuristicDescentSolver(self.workflow_config)
        solver._topological_order = [0, 1, 2]
        edge_weights = np.array([[0, 1, 0], [0, 0, 1], [0, 0, 0]])
        node_weights = np.array([1, 2, 3])
        max_cost = solver._most_expensive_path(edge_weights, node_weights)
        assert max_cost == 8

    @patch("multi_x_serverless.routing.solver.solver.InputManager", new_callable=Mock)
    def test_is_improvement(self, mock_input_manager):
        mock_input_manager_instance = Mock()
        mock_input_manager.return_value = mock_input_manager_instance
        mock_input_manager_instance.get_all_regions.return_value = [{"provider": "provider1", "region": "region1"}]
        solver = StochasticHeuristicDescentSolver(self.workflow_config)
        deployment = (
            {0: 0},
            (1.0, 2.0),
            (5.0, 4.0),
            (2.0, 11.0),
            (np.array([1.0]), np.array([1.0])),
            (np.array([1.0]), np.array([1.0])),
        )
        selected_instance = 0
        new_region = 1
        with patch.object(
            StochasticHeuristicDescentSolver,
            "_calculate_updated_costs_of_deployment",
            return_value=((2, 3), (6, 5), (3, 12)),
        ):
            result = solver._is_improvement(deployment, selected_instance, new_region)

            expected_result = (
                False,
                (2.0, 3.0),
                (6.0, 5.0),
                (3.0, 12.0),
                (np.array([1.0]), np.array([1.0])),
                (np.array([1.0]), np.array([1.0])),
            )
            assert result == expected_result

        with patch.object(
            StochasticHeuristicDescentSolver,
            "_calculate_updated_costs_of_deployment",
            return_value=((2, 1), (6, 5), (3, 12)),
        ):
            result = solver._is_improvement(deployment, selected_instance, new_region)

            expected_result = (
                False,
                (2.0, 1.0),
                (6.0, 5.0),
                (3.0, 12.0),
                (np.array([1.0]), np.array([1.0])),
                (np.array([1.0]), np.array([1.0])),
            )
            assert result == expected_result

        with patch.object(
            StochasticHeuristicDescentSolver,
            "_calculate_updated_costs_of_deployment",
            return_value=((2, 1), (1, 5), (3, 12)),
        ):
            result = solver._is_improvement(deployment, selected_instance, new_region)

            expected_result = (
                True,
                (2.0, 1.0),
                (1.0, 5.0),
                (3.0, 12.0),
                (np.array([1.0]), np.array([1.0])),
                (np.array([1.0]), np.array([1.0])),
            )
            assert result == expected_result

    @patch("multi_x_serverless.routing.solver.solver.InputManager", new_callable=Mock)
    def test_calculate_updated_costs_of_deployment(self, mock_input_manager):
        mock_input_manager_instance = Mock()
        mock_input_manager.return_value = mock_input_manager_instance
        mock_input_manager_instance.get_all_regions.return_value = [{"provider": "provider1", "region": "region1"}]
        solver = StochasticHeuristicDescentSolver(self.workflow_config)
        solver._adjacency_indexes = (np.array([0, 1, 0]), np.array([1, 0, 0]))

        previous_deployment = (
            {0: 0, 1: 1, 2: 2},
            (1.0, 1.0),
            (1.0, 1.0),
            (1.0, 1.0),
            (
                np.ones((3, 3)),
                np.ones((3, 3)),
            ),
            (
                np.ones((3, 3, 3)),
                np.ones((3, 3, 3)),
            ),
        )
        selected_instance = 0
        new_region = 1
        new_average_node_weights = previous_deployment[4][0].copy()
        new_tail_node_weights = previous_deployment[4][1].copy()
        new_average_edge_weights = previous_deployment[5][0].copy()
        new_tail_edge_weights = previous_deployment[5][1].copy()

        with patch.object(solver._input_manager, "get_execution_cost_carbon_runtime", return_value=(2.0, 3.0, 4.0)):
            with patch.object(
                solver._input_manager, "get_transmission_cost_carbon_runtime", return_value=(5.0, 6.0, 7.0)
            ):
                with patch.object(
                    solver, "_calculate_cost_of_deployment", return_value=((8.0, 9.0), (10.0, 11.0), (12.0, 13.0))
                ):
                    result = solver._calculate_updated_costs_of_deployment(
                        previous_deployment,
                        selected_instance,
                        new_region,
                        new_average_node_weights,
                        new_tail_node_weights,
                        new_average_edge_weights,
                        new_tail_edge_weights,
                    )

        expected_result = (
            (8.0, 9.0),
            (10.0, 11.0),
            (12.0, 13.0),
        )
        assert result == expected_result
        assert np.all(new_average_node_weights[0] == np.array([2.0, 1.0, 1.0]))
        assert np.all(new_tail_node_weights[0] == np.array([2.0, 1.0, 1.0]))
        assert np.all(new_average_edge_weights[0] == np.array([[5.0, 5.0, 1.0], [5.0, 1.0, 1.0], [1.0, 1.0, 1.0]]))
        assert np.all(new_tail_edge_weights[0] == np.array([[5.0, 5.0, 1.0], [5.0, 1.0, 1.0], [1.0, 1.0, 1.0]]))

        assert np.all(new_average_node_weights[1] == np.array([4.0, 1.0, 1.0]))
        assert np.all(new_tail_node_weights[1] == np.array([4.0, 1.0, 1.0]))
        assert np.all(new_average_edge_weights[1] == np.array([[7.0, 7.0, 1.0], [7.0, 1.0, 1.0], [1.0, 1.0, 1.0]]))
        assert np.all(new_tail_edge_weights[1] == np.array([[7.0, 7.0, 1.0], [7.0, 1.0, 1.0], [1.0, 1.0, 1.0]]))

        assert np.all(new_average_node_weights[2] == np.array([3.0, 1.0, 1.0]))
        assert np.all(new_tail_node_weights[2] == np.array([3.0, 1.0, 1.0]))
        assert np.all(new_average_edge_weights[2] == np.array([[6.0, 6.0, 1.0], [6.0, 1.0, 1.0], [1.0, 1.0, 1.0]]))
        assert np.all(new_tail_edge_weights[2] == np.array([[6.0, 6.0, 1.0], [6.0, 1.0, 1.0], [1.0, 1.0, 1.0]]))

    @patch("multi_x_serverless.routing.solver.solver.InputManager", new_callable=Mock)
    def test_select_random_instance_and_region(self, mock_input_manager):
        mock_input_manager_instance = Mock()
        mock_input_manager.return_value = mock_input_manager_instance
        mock_input_manager_instance.get_all_regions.return_value = [{"provider": "provider1", "region": "region1"}]
        solver = StochasticHeuristicDescentSolver(self.workflow_config)
        solver._bias_probability = 0.5
        solver._positive_regions = [1]
        solver._region_indexer = Mock()
        solver._region_indexer.get_value_indices.return_value = {
            ("provider1", "region1"): 0,
            ("provider2", "region2"): 1,
        }

        previous_deployment = {0: 0, 1: 1}
        regions = [{"provider": "provider1", "region": "region1"}, {"provider": "provider2", "region": "region2"}]

        with patch("random.choice", side_effect=[0, 1]):
            with patch("random.random", return_value=0.4):
                with patch.object(solver, "_filter_regions_instance", return_value=regions):
                    instance, new_region = solver.select_random_instance_and_region(previous_deployment, regions)

        assert instance == 0
        assert new_region == 1

        with patch("random.choice", side_effect=[0, 1]):
            with patch("random.random", return_value=0.6):
                with patch.object(solver, "_filter_regions_instance", return_value=regions):
                    instance, new_region = solver.select_random_instance_and_region(previous_deployment, regions)

        assert instance == 0
        assert new_region == 0 or new_region == 1

    @patch("multi_x_serverless.routing.solver.solver.InputManager", new_callable=Mock)
    def test_calculate_cost_of_deployment_case(self, mock_input_manager):
        mock_input_manager_instance = Mock()
        mock_input_manager.return_value = mock_input_manager_instance
        mock_input_manager_instance.get_all_regions.return_value = [{"provider": "provider1", "region": "region1"}]
        solver = StochasticHeuristicDescentSolver(self.workflow_config)
        node_weights = np.array([[1.0, 2.0, 3.0], [4.0, 5.0, 6.0], [7.0, 8.0, 9.0]])
        edge_weights = np.array(
            [
                [[1.0, 2.0, 3.0], [4.0, 5.0, 6.0], [7.0, 8.0, 9.0]],
                [[1.0, 2.0, 3.0], [4.0, 5.0, 6.0], [7.0, 16.0, 12.0]],
                [[1.0, 2.0, 3.0], [4.0, 5.0, 4.0], [7.0, 34.0, 1.0]],
            ]
        )

        solver._home_region_transmission_costs_average = np.array([[1.0, 2.0], [3.0, 4.0], [5.0, 6.0]])
        solver._home_region_transmission_costs_tail = np.array([[10.0, 20.0], [30.0, 40.0], [50.0, 60.0]])

        with patch.object(solver, "_most_expensive_path", return_value=150.0):
            cost, runtime, carbon = solver._calculate_cost_of_deployment_case(node_weights, edge_weights, {0: 0})

        self.assertEqual(cost, 52.0)
        self.assertEqual(runtime, 153.0)
        self.assertEqual(carbon, 90.0)

    @patch("multi_x_serverless.routing.solver.solver.InputManager", new_callable=Mock)
    def test_calculate_cost_of_deployment(self, mock_input_manager):
        mock_input_manager_instance = Mock()
        mock_input_manager.return_value = mock_input_manager_instance
        mock_input_manager_instance.get_all_regions.return_value = [{"provider": "provider1", "region": "region1"}]
        solver = StochasticHeuristicDescentSolver(self.workflow_config)
        average_node_weights = np.array([[1.0, 2.0, 3.0], [4.0, 5.0, 6.0], [7.0, 8.0, 9.0]])
        tail_node_weights = np.array([[10.0, 20.0, 30.0], [40.0, 50.0, 60.0], [70.0, 80.0, 90.0]])
        average_edge_weights = np.array([[1.0, 2.0, 3.0], [4.0, 5.0, 6.0], [7.0, 8.0, 9.0]])
        tail_edge_weights = np.array([[10.0, 20.0, 30.0], [40.0, 50.0, 60.0], [70.0, 80.0, 90.0]])

        solver._home_region_transmission_costs_average = np.array([[1.0, 2.0], [3.0, 4.0], [5.0, 6.0]])
        solver._home_region_transmission_costs_tail = np.array([[10.0, 20.0], [30.0, 40.0], [50.0, 60.0]])

        with patch.object(
            solver, "_calculate_cost_of_deployment_case", side_effect=[(66.0, 150.0, 366.0), (660.0, 1500.0, 3660.0)]
        ):
            (
                (average_cost, tail_cost),
                (average_runtime, tail_runtime),
                (average_carbon, tail_carbon),
            ) = solver._calculate_cost_of_deployment(
                average_node_weights, tail_node_weights, average_edge_weights, tail_edge_weights, {0: 0}
            )

        self.assertEqual(average_cost, 66.0)
        self.assertEqual(average_runtime, 150.0)
        self.assertEqual(average_carbon, 366.0)

        self.assertEqual(tail_cost, 660.0)
        self.assertEqual(tail_runtime, 1500.0)
        self.assertEqual(tail_carbon, 3660.0)

<<<<<<< HEAD
    def test_init_deployment(self):
        solver = StochasticHeuristicDescentSolver(self.workflow_config, [{"provider": "p1", "region": "r1"}])
=======
    @patch("multi_x_serverless.routing.solver.solver.InputManager", new_callable=Mock)
    def test_init_deployment(self, mock_input_manager):
        mock_input_manager_instance = Mock()
        mock_input_manager.return_value = mock_input_manager_instance
        mock_input_manager_instance.get_all_regions.return_value = [{"provider": "provider1", "region": "region1"}]
        solver = StochasticHeuristicDescentSolver(
            self.workflow_config, [{"provider": "provider1", "region": "region1"}]
        )
>>>>>>> 0cb1be0a
        solver._workflow_config = Mock()
        solver._workflow_config.start_hops = {"provider": "p1", "region": "r1"}
        solver._workflow_config.instances = [{"instance_name": "instance1"}, {"instance_name": "instance2"}]
        solver._region_indexer = Mock()
        solver._region_indexer.value_to_index.side_effect = [0, 1]
        solver._topological_order = ["instance1", "instance2"]
        solver._dag = Mock()
        solver._dag.value_to_index.side_effect = [0, 1]
        solver._input_manager = Mock()
        solver._input_manager.get_execution_cost_carbon_runtime.side_effect = [
            (1.0, 2.0, 3.0),
            (4.0, 5.0, 6.0),
            (7.0, 8.0, 9.0),
            (10.0, 11.0, 12.0),
            (13.0, 14.0, 15.0),
            (16.0, 17.0, 18.0),
        ]
        solver._input_manager.get_transmission_cost_carbon_runtime.side_effect = [
            (13.0, 14.0, 15.0),
            (16.0, 17.0, 18.0),
            (19.0, 20.0, 21.0),
            (22.0, 23.0, 24.0),
        ]
        solver._adjacency_indexes = ([0, 1], [1, 0])
        with patch.object(
            solver, "_calculate_cost_of_deployment", return_value=((19.0, 20.0), (21.0, 22.0), (23.0, 24.0))
        ):
            result = solver._init_deployment()

        assert result[0] == {0: 0, 1: 0}
        assert result[1] == (19.0, 20.0)
        assert result[2] == (21.0, 22.0)
        assert result[3] == (23.0, 24.0)
        assert np.array_equal(result[4][0], np.array([[4.0, 10.0], [6.0, 12.0], [5.0, 11.0]]))
        assert np.array_equal(result[4][1], np.array([[1.0, 7.0], [3.0, 9.0], [2.0, 8.0]]))
        assert np.array_equal(
            result[5][0], np.array([[[0.0, 16.0], [22.0, 0.0]], [[0.0, 18.0], [24.0, 0.0]], [[0.0, 17.0], [23.0, 0.0]]])
        )
        assert np.array_equal(
            result[5][1], np.array([[[0.0, 13.0], [19.0, 0.0]], [[0.0, 15.0], [21.0, 0.0]], [[0.0, 14.0], [20.0, 0.0]]])
        )

    @patch("multi_x_serverless.routing.solver.solver.InputManager", new_callable=Mock)
    def test_solve(self, mock_input_manager):
        mock_input_manager_instance = Mock()
        mock_input_manager.return_value = mock_input_manager_instance
        mock_input_manager_instance.get_all_regions.return_value = [{"provider": "provider1", "region": "region1"}]
        solver = StochasticHeuristicDescentSolver(self.workflow_config)
        solver._max_iterations = 5
        solver._learning_rate = 0.01
        solver._workflow_config = Mock()
        solver._workflow_config.constraints = {"constraint1": "value1"}
        solver._topological_order = ["instance1", "instance2"]
        solver._adjacency_indexes = ([0, 1], [1, 0])
        solver._permitted_region_indices_cache = {0: [0, 1], 1: [0, 1]}
        solver._positive_regions = set()
        solver._bias_probability = 0.5
        with patch.object(
            solver,
            "_init_deployment",
            return_value=(
                {0: 0, 1: 0},
                (1.0, 2.0),
                (3.0, 4.0),
                (5.0, 6.0),
                (np.zeros((3, 2)), np.zeros((3, 2))),
                (np.zeros((3, 2, 2)), np.zeros((3, 2, 2))),
            ),
        ):
            with patch.object(solver, "_fail_hard_resource_constraints", return_value=False):
                with patch.object(
                    solver, "select_random_instance_and_region", side_effect=[(0, 1), (1, 0), (0, 1), (1, 0), (0, 1)]
                ):
                    with patch.object(
                        solver,
                        "_is_improvement",
                        return_value=(
                            True,
                            (7.0, 8.0),
                            (9.0, 10.0),
                            (11.0, 12.0),
                            (np.ones((3, 2)), np.ones((3, 2))),
                            (np.ones((3, 2, 2)), np.ones((3, 2, 2))),
                        ),
                    ):
                        with patch.object(solver, "_record_successful_change"):
                            with patch.object(solver, "_init_home_region_transmission_costs"):
                                result = solver._solve(
                                    [
                                        {"provider": "provider1", "region": "region1"},
                                        {"provider": "provider1", "region": "region2"},
                                    ]
                                )

        assert result == [({0: 0, 1: 0}, 1.0, 3.0, 5.0), ({0: 1, 1: 0}, 7.0, 9.0, 11.0)]


if __name__ == "__main__":
    unittest.main()<|MERGE_RESOLUTION|>--- conflicted
+++ resolved
@@ -20,11 +20,7 @@
                     "allowed_regions": None,
                     "disallowed_regions": None,
                     "providers": {
-<<<<<<< HEAD
-                        "aws": {
-=======
                         "provider1": {
->>>>>>> 0cb1be0a
                             "config": {
                                 "timeout": 60,
                                 "memory": 128,
@@ -41,11 +37,7 @@
                     "allowed_regions": None,
                     "disallowed_regions": None,
                     "providers": {
-<<<<<<< HEAD
-                        "aws": {
-=======
                         "provider1": {
->>>>>>> 0cb1be0a
                             "config": {
                                 "timeout": 60,
                                 "memory": 128,
@@ -59,11 +51,7 @@
             "allowed_regions": None,
             "disallowed_regions": None,
             "providers": {
-<<<<<<< HEAD
-                "aws": {
-=======
                 "provider1": {
->>>>>>> 0cb1be0a
                     "config": {
                         "timeout": 60,
                         "memory": 128,
@@ -329,10 +317,6 @@
         self.assertEqual(tail_runtime, 1500.0)
         self.assertEqual(tail_carbon, 3660.0)
 
-<<<<<<< HEAD
-    def test_init_deployment(self):
-        solver = StochasticHeuristicDescentSolver(self.workflow_config, [{"provider": "p1", "region": "r1"}])
-=======
     @patch("multi_x_serverless.routing.solver.solver.InputManager", new_callable=Mock)
     def test_init_deployment(self, mock_input_manager):
         mock_input_manager_instance = Mock()
@@ -341,7 +325,6 @@
         solver = StochasticHeuristicDescentSolver(
             self.workflow_config, [{"provider": "provider1", "region": "region1"}]
         )
->>>>>>> 0cb1be0a
         solver._workflow_config = Mock()
         solver._workflow_config.start_hops = {"provider": "p1", "region": "r1"}
         solver._workflow_config.instances = [{"instance_name": "instance1"}, {"instance_name": "instance2"}]
