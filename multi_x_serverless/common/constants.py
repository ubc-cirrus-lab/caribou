import pytz

# Workflow Placement Tables
WORKFLOW_PLACEMENT_SOLVER_STAGING_AREA_TABLE = "workflow_placement_solver_staging_area_table"
WORKFLOW_PLACEMENT_DECISION_TABLE = "workflow_placement_decision_table"

# Solver Tables
DEPLOYMENT_OPTIMIZATION_MONITOR_RESOURCE_TABLE = "deployment_optimization_monitor_resource_table"

# Solver Update Checker Tables
DEPLOYMENT_OPTIMIZATION_MONITOR_WORKFLOW_INFO_TABLE = "deployment_optimization_monitor_workflow_info_table"

# Deployment Manager Tables
DEPLOYMENT_MANAGER_RESOURCE_TABLE = "deployment_manager_resources_table"

# Syncronization Node Tables
SYNC_MESSAGES_TABLE = "sync_messages_table"
SYNC_PREDECESSOR_COUNTER_TABLE = "sync_predecessor_counter_table"

# Image names
MULTI_X_SERVERLESS_WORKFLOW_IMAGES_TABLE = "multi_x_serverless_workflow_images_table"

# Code Resources Bucket
MULTI_X_SERVERLESS_CODE_RESOURCES_BUCKET = "multi-x-serverless-code-resource-bucket"

# Global System Region
GLOBAL_SYSTEM_REGION = "us-west-2"

# Integration Test System Region
INTEGRATION_TEST_SYSTEM_REGION = "rivendell"

# Data Collector Tables
## General Tables
AVAILABLE_REGIONS_TABLE = "available_regions_table"

## Carbon Tables
CARBON_REGION_TABLE = "carbon_region_table"

## Performance Tables
PERFORMANCE_REGION_TABLE = "performance_region_table"

## Provider Tables
PROVIDER_REGION_TABLE = "provider_region_table"
PROVIDER_TABLE = "provider_table"

## Workflow Tables
WORKFLOW_INSTANCE_TABLE = "workflow_instance_table"

# Database Syncer Tables
WORKFLOW_SUMMARY_TABLE = "workflow_summary_table"

# Solver Input (Loader) Default Values
## Carboon Loader
# SOLVER_INPUT_TRANSMISSION_CARBON_DEFAULT = 1000.0
SOLVER_INPUT_GRID_CARBON_DEFAULT = 500.0

## Datacenter Loader
SOLVER_INPUT_AVERAGE_CPU_POWER_DEFAULT = 100.0
SOLVER_INPUT_AVERAGE_MEMORY_POWER_DEFAULT = 100.0
SOLVER_INPUT_PUE_DEFAULT = 1.0
SOLVER_INPUT_CFE_DEFAULT = 0.0
SOLVER_INPUT_COMPUTE_COST_DEFAULT = 100.0
SOLVER_INPUT_INVOCATION_COST_DEFAULT = 100.0
SOLVER_INPUT_TRANSMISSION_COST_DEFAULT = 100.0

## Performance Loader
SOLVER_INPUT_RELATIVE_PERFORMANCE_DEFAULT = 1.0
SOLVER_INPUT_TRANSMISSION_LATENCY_DEFAULT = 1000.0

## Workflow Loader
SOLVER_INPUT_RUNTIME_DEFAULT = -1.0  # Denotes that the runtime is not available
SOLVER_INPUT_LATENCY_DEFAULT = -1.0  # Denotes that the latency is not available

SOLVER_INPUT_DATA_TRANSFER_SIZE_DEFAULT = 0.0
SOLVER_INPUT_INVOCATION_PROBABILITY_DEFAULT = 0.0  # If it is missing, the invocation is never called in the workflow
SOLVER_INPUT_PROJECTED_MONTHLY_INVOCATIONS_DEFAULT = 0.0

SOLVER_INPUT_VCPU_DEFAULT = -1.0  # Denotes that the vCPU is not available
SOLVER_INPUT_ARCHITECTURE_DEFAULT = "x86_64"

# Carbon Transmission Cost Calculator Constants
# KWH_PER_GB_ESTIMATE = 0.1
KWH_PER_KM_GB_ESTIMATE = 0.005
CARBON_TRANSMISSION_CARBON_METHOD = "distance"  # Or latency
KWH_PER_S_GB_ESTIMATE = 0.005

# Deployment Optimization Monitor Constants
CARBON_INTENSITY_TO_INVOCATION_SECOND_ESTIMATE = 0.001
COARSE_GRAINED_DEPLOYMENT_ALGORITHM_CARBON_PER_INSTANCE_INVOCATION_ESTIMATE = 0.00001
STOCHASTIC_HEURISTIC_DEPLOYMENT_ALGORITHM_CARBON_PER_INSTANCE_INVOCATION_ESTIMATE = 0.0001
MIGRATION_COST_ESTIMATE = 0.0001
DEFAULT_MONITOR_COOLDOWN = 60 * 60 * 3

# Logging
LOG_VERSION = "0.0.3"

# Tail latency threshold
TAIL_LATENCY_THRESHOLD = 95

# datetime
GLOBAL_TIME_ZONE = pytz.utc
TIME_FORMAT = "%Y-%m-%d %H:%M:%S,%f%z"
TIME_FORMAT_DAYS = "%Y-%m-%d%z"

# Forgetting factors
FORGETTING_TIME_DAYS = 30  # 30 days
FORGETTING_NUMBER = 5000  # 5000 invocations
<<<<<<< HEAD

MINIMAL_SOLVE_THRESHOLD = 10
=======
KEEP_ALIVE_DATA_COUNT = 10  # Keep sample it is part of any of the 10 samples for any execution or transmission
>>>>>>> 8d13c207
<|MERGE_RESOLUTION|>--- conflicted
+++ resolved
@@ -89,7 +89,8 @@
 COARSE_GRAINED_DEPLOYMENT_ALGORITHM_CARBON_PER_INSTANCE_INVOCATION_ESTIMATE = 0.00001
 STOCHASTIC_HEURISTIC_DEPLOYMENT_ALGORITHM_CARBON_PER_INSTANCE_INVOCATION_ESTIMATE = 0.0001
 MIGRATION_COST_ESTIMATE = 0.0001
-DEFAULT_MONITOR_COOLDOWN = 60 * 60 * 3
+DEFAULT_MONITOR_COOLDOWN = 60 * 60 * 24
+MINIMAL_SOLVE_THRESHOLD = 10
 
 # Logging
 LOG_VERSION = "0.0.3"
@@ -105,9 +106,4 @@
 # Forgetting factors
 FORGETTING_TIME_DAYS = 30  # 30 days
 FORGETTING_NUMBER = 5000  # 5000 invocations
-<<<<<<< HEAD
-
-MINIMAL_SOLVE_THRESHOLD = 10
-=======
-KEEP_ALIVE_DATA_COUNT = 10  # Keep sample it is part of any of the 10 samples for any execution or transmission
->>>>>>> 8d13c207
+KEEP_ALIVE_DATA_COUNT = 10  # Keep sample it is part of any of the 10 samples for any execution or transmission