import json
import time
from typing import Any

from boto3.session import Session
from botocore.exceptions import ClientError

from multi_x_serverless.common.constants import SYNC_MESSAGES_TABLE, SYNC_PREDECESSOR_COUNTER_TABLE
from multi_x_serverless.deployment.common.deploy.models.resource import Resource
from multi_x_serverless.deployment.common.remote_client.remote_client import RemoteClient


class AWSRemoteClient(RemoteClient):  # pylint: disable=too-many-public-methods
    LAMBDA_CREATE_ATTEMPTS = 30
    DELAY_TIME = 5

    def __init__(self, region: str) -> None:
        self._session = Session(region_name=region)
        self._client_cache: dict[str, Any] = {}

    def _client(self, service_name: str) -> Any:
        if service_name not in self._client_cache:
            self._client_cache[service_name] = self._session.client(service_name)
        return self._client_cache[service_name]

    def get_iam_role(self, role_name: str) -> str:
        client = self._client("iam")
        response = client.get_role(RoleName=role_name)
        return response["Role"]["Arn"]

    def get_lambda_function(self, function_name: str) -> dict[str, Any]:
        client = self._client("lambda")
        response = client.get_function(FunctionName=function_name)
        return response["Configuration"]

    def resource_exists(self, resource: Resource) -> bool:
        if resource.resource_type == "iam_role":
            return self.iam_role_exists(resource)
        if resource.resource_type == "function":
            return self.lambda_function_exists(resource)
        raise RuntimeError(f"Unknown resource type {resource.resource_type}")

    def iam_role_exists(self, resource: Resource) -> bool:
        try:
            role = self.get_iam_role(resource.name)
        except ClientError:
            return False
        return role is not None

    def lambda_function_exists(self, resource: Resource) -> bool:
        try:
            function = self.get_lambda_function(resource.name)
        except ClientError:
            return False
        return function is not None

    def set_predecessor_reached(self, predecessor_name: str, sync_node_name: str, workflow_instance_id: str) -> int:
        client = self._client("dynamodb")
        response = client.update_item(
            TableName=SYNC_PREDECESSOR_COUNTER_TABLE,
            Key={"workflow_instance_id": {"S": workflow_instance_id}},
            UpdateExpression="SET #s = list_append(if_not_exists(#s, :empty_list), :new_predecessor)",
            ExpressionAttributeNames={"#s": sync_node_name},
            ExpressionAttributeValues={":new_predecessor": {"L": [{"S": predecessor_name}]}, ":empty_list": {"L": []}},
            ReturnValues="UPDATED_NEW",
        )

        return len(response["Attributes"][sync_node_name]["L"])

    def upload_predecessor_data_at_sync_node(self, function_name: str, workflow_instance_id: str, message: str) -> None:
        client = self._client("dynamodb")
        sync_node_id = f"{function_name}:{workflow_instance_id}"
        response = client.update_item(
            TableName=SYNC_MESSAGES_TABLE,
            Key={"id": {"S": sync_node_id}},
            ExpressionAttributeNames={
                "#M": "message",
            },
            ExpressionAttributeValues={
                ":m": {"SS": [message]},
            },
            UpdateExpression="ADD #M :m",
        )
        return response

    def get_predecessor_data(
        self, current_instance_name: str, workflow_instance_id: str  # pylint: disable=unused-argument
    ) -> list[str]:
        client = self._client("dynamodb")
        sync_node_id = f"{current_instance_name}:{workflow_instance_id}"
        response = client.get_item(
            TableName=SYNC_MESSAGES_TABLE,
            Key={"id": {"S": sync_node_id}},
        )
        if "Item" not in response:
            return []
        item = response.get("Item")
        if item is not None and "message" in item:
            return item["message"]["SS"]
        return []

    def create_function(
        self,
        function_name: str,
        role_arn: str,
        zip_contents: bytes,
        runtime: str,
        handler: str,
        environment_variables: dict[str, str],
        timeout: int,
        memory_size: int,
    ) -> str:
        kwargs: dict[str, Any] = {
            "FunctionName": function_name,
            "Runtime": runtime,
            "Code": {"ZipFile": zip_contents},
            "Handler": handler,
            "Role": role_arn,
            "Environment": {"Variables": environment_variables},
            "MemorySize": memory_size,
        }
        if timeout >= 1:
            kwargs["Timeout"] = timeout
        arn, state = self._create_lambda_function(kwargs)

        if state != "Active":
            self._wait_for_function_to_become_active(function_name)
        return arn

    def update_function(
        self,
        function_name: str,
        role_arn: str,
        zip_contents: bytes,
        runtime: str,
        handler: str,
        environment_variables: dict[str, str],
        timeout: int,
        memory_size: int,
    ) -> str:
        client = self._client("lambda")
        response = client.update_function_code(FunctionName=function_name, ZipFile=zip_contents)
        time.sleep(self.DELAY_TIME)
        if response["State"] != "Active":
            self._wait_for_function_to_become_active(function_name)
        kwargs: dict[str, Any] = {
            "FunctionName": function_name,
            "Runtime": runtime,
            "Handler": handler,
            "Role": role_arn,
            "Environment": {"Variables": environment_variables},
            "MemorySize": memory_size,
        }

        if timeout >= 1:
            kwargs["Timeout"] = timeout

        response = client.update_function_configuration(**kwargs)
        if response["State"] != "Active":
            self._wait_for_function_to_become_active(function_name)

        return response["FunctionArn"]

    def create_role(self, role_name: str, policy: str, trust_policy: dict) -> str:
        client = self._client("iam")
        response = client.create_role(RoleName=role_name, AssumeRolePolicyDocument=json.dumps(trust_policy))
        self.put_role_policy(role_name=role_name, policy_name=role_name, policy_document=policy)

        time.sleep(self.DELAY_TIME * 2)  # Wait for role to become active
        return response["Role"]["Arn"]

    def _wait_for_role_to_become_active(self, role_name: str) -> None:
        client = self._client("iam")
        for _ in range(self.LAMBDA_CREATE_ATTEMPTS):
            response = client.get_role(RoleName=role_name)
            state = response["Role"]["State"]
            if state == "Active":
                return
            time.sleep(self.DELAY_TIME)
        raise RuntimeError(f"Role {role_name} did not become active")

    def put_role_policy(self, role_name: str, policy_name: str, policy_document: str) -> None:
        client = self._client("iam")
        client.put_role_policy(RoleName=role_name, PolicyName=policy_name, PolicyDocument=policy_document)

    def update_role(self, role_name: str, policy: str, trust_policy: dict) -> str:
        client = self._client("iam")
        try:
            current_role_policy = client.get_role_policy(RoleName=role_name, PolicyName=role_name)
            if current_role_policy["PolicyDocument"] != policy:
                client.delete_role_policy(RoleName=role_name, PolicyName=role_name)
                self.put_role_policy(role_name=role_name, policy_name=role_name, policy_document=policy)
        except ClientError:
            try:
                current_trust_policy = client.get_role(RoleName=role_name)["Role"]["AssumeRolePolicyDocument"]
                if current_trust_policy != trust_policy:
                    client.delete_role(RoleName=role_name)
                    client.create_role(RoleName=role_name, AssumeRolePolicyDocument=json.dumps(trust_policy))
            except ClientError:
                client.create_role(RoleName=role_name, AssumeRolePolicyDocument=json.dumps(trust_policy))
        return self.get_iam_role(role_name)

    def _create_lambda_function(self, kwargs: dict[str, Any]) -> tuple[str, str]:
        client = self._client("lambda")
        response = client.create_function(**kwargs)
        return response["FunctionArn"], response["State"]

    def _wait_for_function_to_become_active(self, function_name: str) -> None:
        client = self._client("lambda")
        for _ in range(self.LAMBDA_CREATE_ATTEMPTS):
            response = client.get_function(FunctionName=function_name)
            state = response["Configuration"]["State"]
            if state == "Active":
                return
            time.sleep(self.DELAY_TIME)
        raise RuntimeError(f"Lambda function {function_name} did not become active")

    def create_sns_topic(self, topic_name: str) -> str:
        client = self._client("sns")
        # If topic exists, the following will return the existing topic
        response = client.create_topic(Name=topic_name)
        # See: https://boto3.amazonaws.com/v1/documentation/api/latest/reference/services/sns/client/create_topic.html
        return response["TopicArn"]

    def subscribe_sns_topic(self, topic_arn: str, protocol: str, endpoint: str) -> None:
        client = self._client("sns")
        response = client.subscribe(
            TopicArn=topic_arn,
            Protocol=protocol,
            Endpoint=endpoint,
            ReturnSubscriptionArn=True,
        )
        return response["SubscriptionArn"]

    def add_lambda_permission_for_sns_topic(self, topic_arn: str, lambda_function_arn: str) -> None:
        client = self._client("lambda")
        try:
            client.remove_permission(FunctionName=lambda_function_arn, StatementId="sns")
        except ClientError:
            # No permission to remove
            pass
        client.add_permission(
            FunctionName=lambda_function_arn,
            StatementId="sns",
            Action="lambda:InvokeFunction",
            Principal="sns.amazonaws.com",
            SourceArn=topic_arn,
        )

    def send_message_to_messaging_service(self, identifier: str, message: str) -> None:
        client = self._client("sns")
        client.publish(TopicArn=identifier, Message=message)

    def set_value_in_table(self, table_name: str, key: str, value: str) -> None:
        client = self._client("dynamodb")
        client.put_item(TableName=table_name, Item={"key": {"S": key}, "value": {"S": value}})

    def set_value_in_table_column(
        self, table_name: str, key: str, column_type_value: list[tuple[str, str, str]]
    ) -> None:
        client = self._client("dynamodb")
        expression_attribute_names = {}
        expression_attribute_values = {}
        update_expression = "SET "
        for column, type_, value in column_type_value:
            expression_attribute_names[f"#{column}"] = column
            expression_attribute_values[f":{column}"] = {type_: value}
            update_expression += f"#{column} = :{column}, "
        update_expression = update_expression[:-2]
        client.update_item(
            TableName=table_name,
            Key={"key": {"S": key}},
            ExpressionAttributeNames=expression_attribute_names,
            ExpressionAttributeValues=expression_attribute_values,
            UpdateExpression=update_expression,
        )

    def get_value_from_table(self, table_name: str, key: str) -> str:
        client = self._client("dynamodb")
        response = client.get_item(TableName=table_name, Key={"key": {"S": key}})
        if "Item" not in response:
            return ""
        item = response.get("Item")
        if item is not None and "value" in item:
            return item["value"]["S"]
        return ""

<<<<<<< HEAD
    def remove_value_from_table(self, table_name: str, key: str) -> None:
        client = self._client("dynamodb")
        client.delete_item(TableName=table_name, Key={"key": {"S": key}})
=======
    def get_all_values_from_table(self, table_name: str) -> dict[str, dict[str, Any]]:
        client = self._client("dynamodb")
        response = client.scan(TableName=table_name)
        if "Items" not in response:
            return {}
        items = response.get("Items")
        if items is not None:
            return {item["key"]: json.loads(item["value"]) for item in items}
        return {}
>>>>>>> 78131da3

    def get_key_present_in_table(self, table_name: str, key: str) -> bool:
        client = self._client("dynamodb")
        response = client.get_item(TableName=table_name, Key={"key": {"S": key}})
        return "Item" in response

    def upload_resource(self, key: str, resource: bytes) -> None:
        client = self._client("s3")
        client.put_object(Body=resource, Bucket="multi-x-serverless-resources", Key=key)

    def download_resource(self, key: str) -> bytes:
        client = self._client("s3")
        response = client.get_object(Bucket="multi-x-serverless-resources", Key=key)
        return response["Body"].read()<|MERGE_RESOLUTION|>--- conflicted
+++ resolved
@@ -285,11 +285,10 @@
             return item["value"]["S"]
         return ""
 
-<<<<<<< HEAD
     def remove_value_from_table(self, table_name: str, key: str) -> None:
         client = self._client("dynamodb")
         client.delete_item(TableName=table_name, Key={"key": {"S": key}})
-=======
+
     def get_all_values_from_table(self, table_name: str) -> dict[str, dict[str, Any]]:
         client = self._client("dynamodb")
         response = client.scan(TableName=table_name)
@@ -299,7 +298,6 @@
         if items is not None:
             return {item["key"]: json.loads(item["value"]) for item in items}
         return {}
->>>>>>> 78131da3
 
     def get_key_present_in_table(self, table_name: str, key: str) -> bool:
         client = self._client("dynamodb")
