--- conflicted
+++ resolved
@@ -147,16 +147,11 @@
 
         expected_counter = -1
         if is_successor_sync_node:
-<<<<<<< HEAD
-            for instance in workflow_placement_decision["instances"]:
-                if instance["instance_name"] == successor_instance_name:
-                    expected_counter = len(set(instance["preceding_instances"]))
-                    break
-=======
             expected_counter = len(
-                workflow_placement_decision["instances"][successor_instance_name]["preceding_instances"]
-            )
->>>>>>> 6eb6783b
+                set(
+                    workflow_placement_decision["instances"][successor_instance_name]["preceding_instances"]
+                )
+            )
 
         logger.info(
             "INVOKING_SUCCESSOR: RUN_ID (%s): INSTANCE (%s) calling SUCCESSOR (%s) with PAYLOAD_SIZE (%s) GB",
@@ -179,7 +174,6 @@
     def _inform_sync_node_of_conditional_non_execution(
         self, workflow_placement_decision: dict[str, Any], successor_instance_name: str, current_instance_name: str
     ) -> None:
-<<<<<<< HEAD
         # If the successor is a sync node, we need to inform the platform that the function has finished.
         if successor_instance_name.split(":", maxsplit=2)[1] == "sync":
             self._inform_and_invoke_sync_node(
@@ -189,24 +183,13 @@
         # If the successor has dependent sync predecessors,
         # we need to inform the platform that the function has finished.
         for instance in workflow_placement_decision["instances"]:
-=======
-        for instance in workflow_placement_decision["instances"].values():
->>>>>>> 6eb6783b
             if instance["instance_name"] == successor_instance_name and "dependent_sync_predecessors" in instance:
                 for predecessor_and_sync in instance["dependent_sync_predecessors"]:
                     predecessor = predecessor_and_sync[0]
                     sync_node = predecessor_and_sync[1]
 
-<<<<<<< HEAD
                     self._inform_and_invoke_sync_node(workflow_placement_decision, sync_node, predecessor)
                 break
-=======
-                    provider, region, identifier = self.get_successor_workflow_placement_decision(
-                        sync_node, workflow_placement_decision
-                    )
-
-                    expected_counter = len(workflow_placement_decision["instances"][sync_node]["preceding_instances"])
->>>>>>> 6eb6783b
 
     def _inform_and_invoke_sync_node(
         self, workflow_placement_decision: dict[str, Any], successor_instance_name: str, predecessor_instance_name: str
@@ -215,11 +198,7 @@
             successor_instance_name, workflow_placement_decision
         )
 
-        expected_counter = -1
-        for instance in workflow_placement_decision["instances"]:
-            if instance["instance_name"] == successor_instance_name:
-                expected_counter = len(set(instance["preceding_instances"]))
-                break
+        expected_counter = len(set(workflow_placement_decision["instances"][sync_node]["preceding_instances"]))
 
         reached_states = RemoteClientFactory.get_remote_client(provider, region).set_predecessor_reached(
             predecessor_name=predecessor_instance_name,
