import numpy as np
import scipy.stats as st

from multi_x_serverless.routing.deployment_metrics_calculator.deployment_metrics_calculator import (
    DeploymentMetricsCalculator,
)


class SimpleDeploymentMetricsCalculator(DeploymentMetricsCalculator):
    def _perform_monte_carlo_simulation(self, deployment: list[int]) -> dict[str, float]:
        """
        Perform a Monte Carlo simulation to both the average and tail
        cost, runtime, and carbon footprint of the deployment.
        """
        costs_distribution_list: list[float] = []
        runtimes_distribution_list: list[float] = []
        carbons_distribution_list: list[float] = []

<<<<<<< HEAD
        for _ in range(times):
            results = self._calculate_workflow(deployment)
            costs_distribution_list.append(results["cost"])
            runtimes_distribution_list.append(results["runtime"])
            carbons_distribution_list.append(results["carbon"])
=======
        max_number_of_iterations = 20000
        number_of_iterations = 0
        threshold = 0.05
        batch_size = 1000

        while number_of_iterations < max_number_of_iterations:
            for _ in range(batch_size):
                results = self._calculate_workflow(deployment, True)
                costs_distribution_list.append(results["cost"])
                runtimes_distribution_list.append(results["runtime"])
                carbons_distribution_list.append(results["carbon"])

            number_of_iterations += batch_size

            all_within_threshold = True

            for distribution in [costs_distribution_list, runtimes_distribution_list, carbons_distribution_list]:
                mean = np.mean(distribution)
                if len(distribution) > 1 and np.std(distribution, ddof=1) > 0:
                    ci_low, ci_up = st.t.interval(
                        1 - threshold, len(distribution) - 1, loc=mean, scale=st.sem(distribution)
                    )
                    ci_width = ci_up - ci_low
                    relative_ci_width = ci_width / mean if mean else float("inf")
                else:
                    if all_within_threshold:
                        break

                if relative_ci_width > threshold:
                    all_within_threshold = False
                    break

            if all_within_threshold or number_of_iterations >= max_number_of_iterations:
                break
>>>>>>> b4f00360

        # Sort and convert to numpy arrays
        costs_distribution: np.ndarray = np.array(costs_distribution_list)
        runtimes_distribution: np.ndarray = np.array(runtimes_distribution_list)
        carbons_distribution: np.ndarray = np.array(carbons_distribution_list)

        return {
            "average_cost": float(np.mean(costs_distribution)),
            "average_runtime": float(np.mean(runtimes_distribution)),
            "average_carbon": float(np.mean(carbons_distribution)),
            "tail_cost": float(np.percentile(costs_distribution, self._tail_latency_threshold)),
            "tail_runtime": float(np.percentile(runtimes_distribution, self._tail_latency_threshold)),
            "tail_carbon": float(np.percentile(carbons_distribution, self._tail_latency_threshold)),
        }<|MERGE_RESOLUTION|>--- conflicted
+++ resolved
@@ -16,13 +16,6 @@
         runtimes_distribution_list: list[float] = []
         carbons_distribution_list: list[float] = []
 
-<<<<<<< HEAD
-        for _ in range(times):
-            results = self._calculate_workflow(deployment)
-            costs_distribution_list.append(results["cost"])
-            runtimes_distribution_list.append(results["runtime"])
-            carbons_distribution_list.append(results["carbon"])
-=======
         max_number_of_iterations = 20000
         number_of_iterations = 0
         threshold = 0.05
@@ -30,7 +23,7 @@
 
         while number_of_iterations < max_number_of_iterations:
             for _ in range(batch_size):
-                results = self._calculate_workflow(deployment, True)
+                results = self._calculate_workflow(deployment)
                 costs_distribution_list.append(results["cost"])
                 runtimes_distribution_list.append(results["runtime"])
                 carbons_distribution_list.append(results["carbon"])
@@ -57,7 +50,6 @@
 
             if all_within_threshold or number_of_iterations >= max_number_of_iterations:
                 break
->>>>>>> b4f00360
 
         # Sort and convert to numpy arrays
         costs_distribution: np.ndarray = np.array(costs_distribution_list)
