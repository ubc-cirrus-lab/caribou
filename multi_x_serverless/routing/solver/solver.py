import json
from abc import ABC, abstractmethod
from typing import Optional, Union

import numpy as np

from multi_x_serverless.common.constants import WORKFLOW_PLACEMENT_SOLVER_STAGING_AREA_TABLE
from multi_x_serverless.common.models.endpoints import Endpoints
from multi_x_serverless.routing.formatter.formatter import Formatter
from multi_x_serverless.routing.models.dag import DAG
from multi_x_serverless.routing.models.region import Region
from multi_x_serverless.routing.ranker.ranker import Ranker
from multi_x_serverless.routing.solver_inputs.input_manager import InputManager
from multi_x_serverless.routing.workflow_config import WorkflowConfig


class Solver(ABC):
    def __init__(
        self,
        workflow_config: WorkflowConfig,
        all_available_regions: Union[list[dict], None] = None,
        instantiate_input_manager: bool = True,
    ) -> None:
        self._workflow_config = workflow_config

        # Declare the input manager
        self._input_manager = InputManager(workflow_config)

        # Get all regions allowed for the workflow
<<<<<<< HEAD
        if not all_available_regions:
            all_available_regions = self._input_manager.get_all_regions()

        self.worklow_level_permitted_regions = self._filter_regions_global(all_available_regions)
=======
        self._worklow_level_permitted_regions = self._filter_regions_global(self._input_manager.get_all_regions())
>>>>>>> 53cba6ef

        # Set up the instance indexer (DAG) and region indexer
        self._dag = self.get_dag_representation()
        self._region_indexer = Region(self._worklow_level_permitted_regions)

        if instantiate_input_manager:
            self._instantiate_input_manager()

        # Setup the ranker for final ranking of solutions
        self._ranker = Ranker(workflow_config)

        # Setup the formatter for formatting final output
        self._formatter = Formatter()

        self._endpoints = Endpoints()

    def solve(self) -> None:
        solved_results = self._solve(self._worklow_level_permitted_regions)
        ranked_results = self.rank_solved_results(solved_results)
        selected_result = self._select_result(ranked_results)
        formatted_result = self._formatter.format(
            selected_result, self._dag.indicies_to_values(), self._region_indexer.indicies_to_values()
        )
        self._upload_result(formatted_result)

    @abstractmethod
    def _solve(self, regions: list[dict]) -> list[tuple[dict, float, float, float]]:
        raise NotImplementedError

    def _filter_regions(self, regions: list[dict], regions_and_providers: dict) -> list[dict]:
        # Take in a list of regions, then apply filters to remove regions that do not satisfy the constraints
        # First filter out regions that are not in the provider list
        provider_names = [provider for provider in regions_and_providers["providers"].keys()]
        regions = [region for region in regions if region["provider"] in provider_names]

        # Then if the user set a allowed_regions, only permit those regions and return
        if "allowed_regions" in regions_and_providers and regions_and_providers["allowed_regions"] is not None:
            return [region for region in regions if region in regions_and_providers["allowed_regions"]]

        # Finally we filter out regions that the user doesn't want to use
        if "disallowed_regions" in regions_and_providers and regions_and_providers["disallowed_regions"] is not None:
            regions = [region for region in regions if region not in regions_and_providers["disallowed_regions"]]

        return regions

    def _filter_regions_global(self, regions: list[dict]) -> list[dict]:
        return self._filter_regions(regions, self._workflow_config.regions_and_providers)

    def _filter_regions_instance(self, regions: list[dict], instance_index: int) -> list[dict]:
        return self._filter_regions(regions, self._workflow_config.instances[instance_index]["regions_and_providers"])

    def rank_solved_results(
        self, results: list[tuple[dict, float, float, float]]
    ) -> list[tuple[dict, float, float, float]]:
        return self._ranker.rank(results)

    def _select_result(self, results: list[tuple[dict, float, float, float]]) -> tuple[dict, float, float, float]:
        # TODO (#48): Implement more dynamic selection of result
        return results[0]

    def _instantiate_input_manager(self) -> None:
        self._input_manager.setup(self._region_indexer, self._dag)

    def _upload_result(
        self,
        result: dict,
    ) -> None:
        result_json = json.dumps(result)
        self._endpoints.get_solver_workflow_placement_decision_client().set_value_in_table(
            WORKFLOW_PLACEMENT_SOLVER_STAGING_AREA_TABLE, self._workflow_config.workflow_id, result_json
        )

    def get_dag_representation(self) -> DAG:
        nodes = [
            {k: v for k, v in node.items() if k != "succeeding_instances" and k != "preceding_instances"}
            for node in self._workflow_config.instances
        ]
        dag = DAG(nodes)
        for instance in self._workflow_config.instances:
            for succeeding_instance in instance["succeeding_instances"]:
                dag.add_edge(instance["instance_name"], succeeding_instance)
        return dag

    def _fail_hard_resource_constraints(
        self, constraints: Optional[dict], cost: float, runtime: float, carbon: float
    ) -> bool:
        if constraints is None or "hard_resource_constraints" not in constraints:
            return False
        hard_resource_constraints = constraints["hard_resource_constraints"]
        return (
            "cost" in hard_resource_constraints
            and cost > hard_resource_constraints["cost"]["value"]
            or "runtime" in hard_resource_constraints
            and runtime > hard_resource_constraints["runtime"]["value"]
            or "carbon" in hard_resource_constraints
            and carbon > hard_resource_constraints["carbon"]["value"]
        )<|MERGE_RESOLUTION|>--- conflicted
+++ resolved
@@ -27,14 +27,10 @@
         self._input_manager = InputManager(workflow_config)
 
         # Get all regions allowed for the workflow
-<<<<<<< HEAD
         if not all_available_regions:
             all_available_regions = self._input_manager.get_all_regions()
 
-        self.worklow_level_permitted_regions = self._filter_regions_global(all_available_regions)
-=======
-        self._worklow_level_permitted_regions = self._filter_regions_global(self._input_manager.get_all_regions())
->>>>>>> 53cba6ef
+        self._worklow_level_permitted_regions = self._filter_regions_global(all_available_regions)
 
         # Set up the instance indexer (DAG) and region indexer
         self._dag = self.get_dag_representation()
