import json
import pdb
from abc import ABC, abstractmethod
from datetime import datetime, timedelta
from typing import Any, Optional

from caribou.common.constants import (
    DEFAULT_MONITOR_COOLDOWN,
    GLOBAL_TIME_ZONE,
    TIME_FORMAT,
    WORKFLOW_PLACEMENT_SOLVER_STAGING_AREA_TABLE,
)
from caribou.common.models.endpoints import Endpoints
from caribou.deployment_solver.deployment_input.input_manager import InputManager
from caribou.deployment_solver.deployment_metrics_calculator.deployment_metrics_calculator import (
    DeploymentMetricsCalculator,
)
from caribou.deployment_solver.deployment_metrics_calculator.go_deployment_metrics_calculator import \
    GoDeploymentMetricsCalculator
from caribou.deployment_solver.deployment_metrics_calculator.simple_deployment_metrics_calculator import (
    SimpleDeploymentMetricsCalculator,
)
from caribou.deployment_solver.formatter.formatter import Formatter
from caribou.deployment_solver.models.instance_indexer import InstanceIndexer
from caribou.deployment_solver.models.region_indexer import RegionIndexer
from caribou.deployment_solver.ranker.ranker import Ranker
from caribou.deployment_solver.workflow_config import WorkflowConfig


class DeploymentAlgorithm(ABC):  # pylint: disable=too-many-instance-attributes
    def __init__(
        self,
        workflow_config: WorkflowConfig,
        expiry_time_delta_seconds: int = DEFAULT_MONITOR_COOLDOWN,
        n_workers: int = 1,
        record_transmission_execution_carbon: bool = False,
<<<<<<< HEAD
        deployment_metrics_calculator_type: str = "simple"
=======
>>>>>>> f52e760b
    ):
        self._workflow_config = workflow_config

        self._input_manager = InputManager(workflow_config=workflow_config)

        self._workflow_level_permitted_regions = self._get_workflow_level_permitted_regions()

        self._region_indexer = RegionIndexer(self._workflow_level_permitted_regions)
        self._instance_indexer = InstanceIndexer(list(self._workflow_config.instances.values()))

        # Complete the setup of the input manager
        self._input_manager.setup(self._region_indexer, self._instance_indexer)

<<<<<<< HEAD
        if deployment_metrics_calculator_type == "go":
            self._deployment_metrics_calculator: DeploymentMetricsCalculator = GoDeploymentMetricsCalculator(
                workflow_config,
                self._input_manager,
                self._region_indexer,
                self._instance_indexer,
                record_transmission_execution_carbon=record_transmission_execution_carbon,
            )
        else:
            self._deployment_metrics_calculator: DeploymentMetricsCalculator = SimpleDeploymentMetricsCalculator(
                workflow_config, self._input_manager, self._region_indexer, self._instance_indexer,
                n_processes=n_workers, record_transmission_execution_carbon=record_transmission_execution_carbon
            )
=======
        self._deployment_metrics_calculator: DeploymentMetricsCalculator = SimpleDeploymentMetricsCalculator(
            workflow_config,
            self._input_manager,
            self._region_indexer,
            self._instance_indexer,
            n_processes=n_workers,
            record_transmission_execution_carbon=record_transmission_execution_carbon,
        )
>>>>>>> f52e760b

        self._home_region_index = self._region_indexer.value_to_index(self._workflow_config.home_region)

        self._number_of_instances = len(self._instance_indexer.get_value_indices().values())

        self._ranker = Ranker(workflow_config, None)

        self._expiry_time_delta_seconds = expiry_time_delta_seconds

        self._formatter = Formatter()

        self._endpoints = Endpoints()

        self._per_instance_permitted_regions = [
            self._get_permitted_region_indices(self._workflow_level_permitted_regions, instance)
            for instance in range(self._number_of_instances)
        ]

    def run(self, hours_to_run: Optional[list[str]] = None) -> None:
        hour_to_run_to_result: dict[str, Any] = {"time_keys_to_staging_area_data": {}, "deployment_metrics": {}}
        if hours_to_run is None:
            hours_to_run = [None]  # type: ignore
        for hour_to_run in hours_to_run:
            self._update_data_for_new_hour(hour_to_run)
            deployments = self._run_algorithm()
            ranked_deployments = self._ranker.rank(deployments)
            selected_deployment = self._select_deployment(ranked_deployments)
            formatted_deployment = self._formatter.format(
                selected_deployment,
                self._instance_indexer.indicies_to_values(),
                self._region_indexer.indicies_to_values(),
            )
            if hour_to_run is None:
                # If the hour_to_run is None, we have used the daily average and thus only have one result
                # For this result to be selected at all times, we set the key to "0"
                hour_to_run = "0"
            hour_to_run_to_result["time_keys_to_staging_area_data"][hour_to_run] = formatted_deployment
            hour_to_run_to_result["deployment_metrics"][hour_to_run] = selected_deployment[1]

        self._add_expiry_date_to_results(hour_to_run_to_result)

        self._upload_result(hour_to_run_to_result)

    def _update_data_for_new_hour(self, hour_to_run: str) -> None:
        self._input_manager.alter_carbon_setting(hour_to_run)
        if (isinstance(self._deployment_metrics_calculator, SimpleDeploymentMetricsCalculator)
                or isinstance(self._deployment_metrics_calculator, GoDeploymentMetricsCalculator)):
            self._deployment_metrics_calculator.update_data_for_new_hour(hour_to_run)
        (
            self._home_deployment,  # pylint: disable=attribute-defined-outside-init
            self._home_deployment_metrics,  # pylint: disable=attribute-defined-outside-init
        ) = self._initialise_home_deployment()
        self._ranker.update_home_deployment_metrics(self._home_deployment_metrics)

    def _add_expiry_date_to_results(self, hour_to_run_to_result: dict[str, Any]) -> None:
        expiry_date = datetime.now(GLOBAL_TIME_ZONE) + timedelta(seconds=self._expiry_time_delta_seconds)
        expiry_date_str = expiry_date.strftime(TIME_FORMAT)
        hour_to_run_to_result["expiry_time"] = expiry_date_str

    @abstractmethod
    def _run_algorithm(self) -> list[tuple[list[int], dict[str, float]]]:
        raise NotImplementedError

    def _select_deployment(
        self, deployments: list[tuple[list[int], dict[str, float]]]
    ) -> tuple[list[int], dict[str, float]]:
        return deployments[0]

    def _get_workflow_level_permitted_regions(self) -> list[str]:
        # Get all regions allowed for the workflow
        all_available_regions = self._input_manager.get_all_regions()
        workflow_level_permitted_regions = self._filter_regions(
            regions=all_available_regions,
            regions_and_providers=self._workflow_config.regions_and_providers,
        )
        return workflow_level_permitted_regions

    def _filter_regions_instance(self, regions: list[str], instance_index: int) -> list[str]:
        return self._filter_regions(
            regions,
            self._workflow_config.create_altered_regions_and_providers(
                self._workflow_config.instances[self._instance_indexer.index_to_value(instance_index)][
                    "regions_and_providers"
                ]
            ),
        )

    def _filter_regions(self, regions: list[str], regions_and_providers: dict) -> list[str]:
        # Take in a list of regions, then apply filters to remove regions that do not satisfy the constraints
        # First filter out regions that are not in the provider list
        provider_names = list(regions_and_providers["providers"].keys())
        regions = [region for region in regions if region.split(":")[0] in provider_names]

        # Then if the user set a allowed_regions, only permit those regions and return
        if "allowed_regions" in regions_and_providers and regions_and_providers["allowed_regions"] is not None:
            return [region for region in regions if region in regions_and_providers["allowed_regions"]]

        # Finally we filter out regions that the user doesn't want to use
        if "disallowed_regions" in regions_and_providers and regions_and_providers["disallowed_regions"] is not None:
            regions = [region for region in regions if region not in regions_and_providers["disallowed_regions"]]

        return regions

    def _upload_result(
        self,
        result: dict,
    ) -> None:
        result_json = json.dumps(result)
        self._endpoints.get_deployment_algorithm_workflow_placement_decision_client().set_value_in_table(
            WORKFLOW_PLACEMENT_SOLVER_STAGING_AREA_TABLE, self._workflow_config.workflow_id, result_json
        )

    def _is_hard_constraint_failed(self, metrics: dict[str, float]) -> bool:
        if (
            self._workflow_config.constraints is None
            or "hard_resource_constraints" not in self._workflow_config.constraints
        ):
            return False
        hard_resource_constraints = self._workflow_config.constraints["hard_resource_constraints"]
        return (
            "cost" in hard_resource_constraints
            and self._ranker.is_absolute_or_relative_failed(
                metrics["tail_cost"], hard_resource_constraints["cost"], self._home_deployment_metrics["tail_cost"]
            )
            or "runtime" in hard_resource_constraints
            and self._ranker.is_absolute_or_relative_failed(
                metrics["tail_runtime"],
                hard_resource_constraints["runtime"],
                self._home_deployment_metrics["tail_runtime"],
            )
            or "carbon" in hard_resource_constraints
            and self._ranker.is_absolute_or_relative_failed(
                metrics["tail_carbon"],
                hard_resource_constraints["carbon"],
                self._home_deployment_metrics["tail_carbon"],
            )
        )

    def _initialise_home_deployment(self) -> tuple[list[int], dict[str, float]]:
        home_deployment = [self._home_region_index for _ in range(self._number_of_instances)]

        home_deployment_metrics = self._deployment_metrics_calculator.calculate_deployment_metrics(home_deployment)

        return home_deployment, home_deployment_metrics

    def _get_permitted_region_indices(self, regions: list[str], instance: int) -> list[int]:
        permitted_regions: list[str] = self._filter_regions_instance(regions, instance)
        if len(permitted_regions) == 0:  # Should never happen in a valid DAG
            raise ValueError(
                f"There are no permitted regions for this instance {self._instance_indexer.index_to_value(instance)}"
            )

        all_regions_indices = self._region_indexer.get_value_indices()
        permitted_regions_indices = [all_regions_indices[region] for region in permitted_regions]
        return permitted_regions_indices<|MERGE_RESOLUTION|>--- conflicted
+++ resolved
@@ -1,5 +1,4 @@
 import json
-import pdb
 from abc import ABC, abstractmethod
 from datetime import datetime, timedelta
 from typing import Any, Optional
@@ -34,10 +33,7 @@
         expiry_time_delta_seconds: int = DEFAULT_MONITOR_COOLDOWN,
         n_workers: int = 1,
         record_transmission_execution_carbon: bool = False,
-<<<<<<< HEAD
         deployment_metrics_calculator_type: str = "simple"
-=======
->>>>>>> f52e760b
     ):
         self._workflow_config = workflow_config
 
@@ -51,7 +47,6 @@
         # Complete the setup of the input manager
         self._input_manager.setup(self._region_indexer, self._instance_indexer)
 
-<<<<<<< HEAD
         if deployment_metrics_calculator_type == "go":
             self._deployment_metrics_calculator: DeploymentMetricsCalculator = GoDeploymentMetricsCalculator(
                 workflow_config,
@@ -65,16 +60,6 @@
                 workflow_config, self._input_manager, self._region_indexer, self._instance_indexer,
                 n_processes=n_workers, record_transmission_execution_carbon=record_transmission_execution_carbon
             )
-=======
-        self._deployment_metrics_calculator: DeploymentMetricsCalculator = SimpleDeploymentMetricsCalculator(
-            workflow_config,
-            self._input_manager,
-            self._region_indexer,
-            self._instance_indexer,
-            n_processes=n_workers,
-            record_transmission_execution_carbon=record_transmission_execution_carbon,
-        )
->>>>>>> f52e760b
 
         self._home_region_index = self._region_indexer.value_to_index(self._workflow_config.home_region)
 
