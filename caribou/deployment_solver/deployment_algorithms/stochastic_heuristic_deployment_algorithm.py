import random
import time
from copy import deepcopy
from typing import Optional

from caribou.deployment_solver.deployment_algorithms.deployment_algorithm import DeploymentAlgorithm
from caribou.deployment_solver.workflow_config import WorkflowConfig


class StochasticHeuristicDeploymentAlgorithm(DeploymentAlgorithm):
    def __init__(
        self,
        workflow_config: WorkflowConfig,
        expiry_time_delta_seconds: int = 604800,
        n_workers: int = 1,
        record_transmission_execution_carbon: bool = False,
<<<<<<< HEAD
        deployment_metrics_calculator_type: str = "simple",
=======
>>>>>>> f52e760b
    ) -> None:
        super().__init__(workflow_config, expiry_time_delta_seconds, n_workers, record_transmission_execution_carbon)
        self._setup()

    def _setup(self) -> None:
        # This learning rate should be an int -> Convert the float to an int
        self._learning_rate: int = int(self._number_of_instances * 0.2 + 1)
        self._num_iterations = (
            len(self._region_indexer.get_value_indices().values())
            * len(self._instance_indexer.get_value_indices().values())
            * 3
        )
        self._temperature = 1.0
        self._bias_regions: set[int] = set()
        self._bias_probability = 0.2

        self._max_number_combinations = 1
        for instance in range(self._number_of_instances):
            self._max_number_combinations *= len(self._per_instance_permitted_regions[instance])

    def _run_algorithm(self) -> list[tuple[list[int], dict[str, float]]]:
        # start = time.time()
        self._best_deployment_metrics = deepcopy(  # pylint: disable=attribute-defined-outside-init
            self._home_deployment_metrics
        )
        deployments = self._generate_all_possible_coarse_deployments()
        if len(deployments) == 0:
            deployments.append((self._home_deployment, self._home_deployment_metrics))
        self._generate_stochastic_heuristic_deployments(deployments)
        # print(f"Finished in {time.time() - start:.2f} seconds")
        return deployments

    def _generate_stochastic_heuristic_deployments(self, deployments: list[tuple[list[int], dict[str, float]]]) -> None:
        current_deployment = deepcopy(self._home_deployment)

        generated_deployments: set[tuple[int, ...]] = {tuple(deployment) for deployment, _ in deployments}
        for _ in range(self._num_iterations):
            if len(generated_deployments) >= self._max_number_combinations:
                break

            new_deployment = self._generate_new_deployment(current_deployment)
            if tuple(new_deployment) in generated_deployments:
                continue
            generated_deployments.add(
                tuple(new_deployment)
            )  # Add the current deployment to the set (as it is generated)

            new_deployment_metrics = self._deployment_metrics_calculator.calculate_deployment_metrics(new_deployment)

            if self._is_hard_constraint_failed(new_deployment_metrics):
                continue

            if self._is_improvement(new_deployment_metrics, new_deployment, current_deployment):
                current_deployment = deepcopy(new_deployment)
                deployments.append((current_deployment, new_deployment_metrics))

            self._temperature *= 0.99

    def _generate_all_possible_coarse_deployments(self) -> list[tuple[list[int], dict[str, float]]]:
        deployments = []
        for index_value in self._region_indexer.get_value_indices().values():
            deployment = self._generate_and_check_deployment(index_value)
            if deployment is not None:
                deployments.append(deployment)
        return deployments

    def _generate_and_check_deployment(self, region_index: int) -> Optional[tuple[list[int], dict[str, float]]]:
        if any(
            region_index not in self._per_instance_permitted_regions[instance_index]
            for instance_index in range(self._number_of_instances)
        ):
            return None
        deployment = self._generate_deployment(region_index)
        if deployment == self._home_deployment:
            deployment_metrics = self._home_deployment_metrics
        else:
            deployment_metrics = self._deployment_metrics_calculator.calculate_deployment_metrics(deployment)

        if self._is_hard_constraint_failed(deployment_metrics):
            return None

        if (
            deployment_metrics[self._ranker.number_one_priority]
            < self._best_deployment_metrics[self._ranker.number_one_priority]
        ):
            self._best_deployment_metrics = deepcopy(  # pylint: disable=attribute-defined-outside-init
                deployment_metrics
            )
            self._store_bias_regions(deployment, self._home_deployment)

        return (deployment, deployment_metrics)

    def _generate_deployment(self, region_index: int) -> list[int]:
        return [region_index for _ in range(self._number_of_instances)]

    def _store_bias_regions(self, new_deployment: list[int], current_deployment: list[int]) -> None:
        for instance, new_region in enumerate(new_deployment):
            if new_region != current_deployment[instance]:
                self._bias_regions.add(new_region)

    def _is_improvement(
        self,
        new_deployment_metrics: dict[str, float],
        new_deployment: list[int],
        current_deployment: list[int],
    ) -> bool:
        if (
            new_deployment_metrics[self._ranker.number_one_priority]
            < self._best_deployment_metrics[self._ranker.number_one_priority]
        ):
            self._best_deployment_metrics = deepcopy(  # pylint: disable=attribute-defined-outside-init
                new_deployment_metrics
            )
            self._store_bias_regions(new_deployment, current_deployment)
            return True
        return random.random() < self._acceptance_probability()

    def _acceptance_probability(self) -> float:
        # Acceptance probability is calculated using the Boltzmann distribution
        return (
            1.0
            if self._temperature == 0
            else min(
                1.0,
                2.0
                ** (
                    -abs(self._home_deployment_metrics[self._ranker.number_one_priority] - self._temperature)
                    / self._temperature
                ),
            )
        )

    def _generate_new_deployment(self, current_deployment: list[int]) -> list[int]:
        new_deployment = deepcopy(current_deployment)
        instances_to_move = [random.randint(0, self._number_of_instances - 1) for _ in range(self._learning_rate)]
        for instance in instances_to_move:
            new_deployment[instance] = self._choose_new_region(instance)
        return new_deployment

    def _choose_new_region(self, instance: int) -> int:
        permitted_regions = self._per_instance_permitted_regions[instance]
        if random.random() < self._bias_probability and len(self._bias_regions) > 0:
            return self._choose_biased_region(permitted_regions)
        return random.choice(permitted_regions)

    def _choose_biased_region(self, permitted_regions: list[int]) -> int:
        possible_bias_regions = self._bias_regions.intersection(permitted_regions)
        if len(possible_bias_regions) > 0:
            return random.choice(list(possible_bias_regions))
        return random.choice(permitted_regions)<|MERGE_RESOLUTION|>--- conflicted
+++ resolved
@@ -1,5 +1,4 @@
 import random
-import time
 from copy import deepcopy
 from typing import Optional
 
@@ -14,10 +13,7 @@
         expiry_time_delta_seconds: int = 604800,
         n_workers: int = 1,
         record_transmission_execution_carbon: bool = False,
-<<<<<<< HEAD
         deployment_metrics_calculator_type: str = "simple",
-=======
->>>>>>> f52e760b
     ) -> None:
         super().__init__(workflow_config, expiry_time_delta_seconds, n_workers, record_transmission_execution_carbon)
         self._setup()
@@ -39,7 +35,6 @@
             self._max_number_combinations *= len(self._per_instance_permitted_regions[instance])
 
     def _run_algorithm(self) -> list[tuple[list[int], dict[str, float]]]:
-        # start = time.time()
         self._best_deployment_metrics = deepcopy(  # pylint: disable=attribute-defined-outside-init
             self._home_deployment_metrics
         )
@@ -47,7 +42,6 @@
         if len(deployments) == 0:
             deployments.append((self._home_deployment, self._home_deployment_metrics))
         self._generate_stochastic_heuristic_deployments(deployments)
-        # print(f"Finished in {time.time() - start:.2f} seconds")
         return deployments
 
     def _generate_stochastic_heuristic_deployments(self, deployments: list[tuple[list[int], dict[str, float]]]) -> None:
