from typing import Optional

from caribou.common.constants import AVERAGE_USA_CARBON_INTENSITY
from caribou.deployment_solver.deployment_input.components.calculator import InputCalculator
from caribou.deployment_solver.deployment_input.components.loaders.carbon_loader import CarbonLoader
from caribou.deployment_solver.deployment_input.components.loaders.datacenter_loader import DatacenterLoader
from caribou.deployment_solver.deployment_input.components.loaders.workflow_loader import WorkflowLoader


class CarbonCalculator(InputCalculator):  # pylint: disable=too-many-instance-attributes
    _energy_factor_of_transmission: float = 0.005,
    _consider_home_region_for_transmission: bool = True,
    _consider_cfe: bool = False

    def __init__(
        self,
        carbon_loader: CarbonLoader,
        datacenter_loader: DatacenterLoader,
        workflow_loader: WorkflowLoader,
<<<<<<< HEAD
=======
        energy_factor_of_transmission: float = 0.001,
        carbon_free_intra_region_transmission: bool = False,
        carbon_free_dt_during_execution_at_home_region: bool = False,
        consider_cfe: bool = False,
>>>>>>> e815cc7d
    ) -> None:
        super().__init__()
        self._carbon_loader: CarbonLoader = carbon_loader
        self._datacenter_loader: DatacenterLoader = datacenter_loader
        self._workflow_loader: WorkflowLoader = workflow_loader
<<<<<<< HEAD
        # self._runtime_calculator: RuntimeCalculator = runtime_calculator
=======
        self._consider_cfe: bool = consider_cfe
>>>>>>> e815cc7d

        # Conversion ratio cache
        self._execution_conversion_ratio_cache: dict[str, tuple[float, float, float]] = {}
        self._transmission_conversion_ratio_cache: dict[str, float] = {}

        # Carbon setting - hourly or average policy
        self._hourly_carbon_setting: Optional[str] = None  # None indicates the default setting -> Average everything

<<<<<<< HEAD
=======
        # Energy factor and if considering home region for transmission carbon calculation
        self._energy_factor_of_transmission: float = energy_factor_of_transmission

        # This denotes if we should consider the intra region for transmission carbon calculation
        # Meaning that if this is true, we consider data transfer within the same region as incrring
        # transmission carbon.
        self._carbon_free_intra_region_transmission: bool = carbon_free_intra_region_transmission

        # Consider the case of data transfer during execution being free at home region
        # of the user workflow. (Basically making the assumption that functions deployed
        # at user specified home region will not incurr carbon from data transfer )
        self._carbon_free_dt_during_execution_at_home_region: bool = carbon_free_dt_during_execution_at_home_region

>>>>>>> e815cc7d
    def alter_carbon_setting(self, carbon_setting: Optional[str]) -> None:
        self._hourly_carbon_setting = carbon_setting

        # Clear the cache
        self._execution_conversion_ratio_cache = {}
        self._transmission_conversion_ratio_cache = {}

    def calculate_virtual_start_instance_carbon(
        self,
        data_input_sizes: dict[Optional[str], float],
        data_output_sizes: dict[Optional[str], float],
    ) -> float:
        transmission_carbon = 0.0

        # Even if the function is not invoked, we model
        # Each node as an abstract instance to consider
        # data transfer carbon
        transmission_carbon += self._calculate_data_transfer_carbon(None, data_input_sizes, data_output_sizes, 0.0)

        return transmission_carbon

    def calculate_instance_carbon(
        self,
        execution_time: float,
        instance_name: str,
        region_name: str,
        data_input_sizes: dict[Optional[str], float],
        data_output_sizes: dict[Optional[str], float],
        data_transfer_during_execution: float,
        is_invoked: bool,
        is_redirector: bool,
    ) -> tuple[float, float]:
        execution_carbon = 0.0
        transmission_carbon = 0.0

        # print(f"instance_name: {instance_name}, at region: {region_name}")

        # If the function is actually invoked
        if is_invoked:
            # Calculate the carbon from running the execution
            execution_carbon += self._calculate_execution_carbon(
                instance_name, region_name, execution_time, is_redirector
            )

        # Even if the function is not invoked, we model
        # Each node as an abstract instance to consider
        # data transfer carbon
        transmission_carbon += self._calculate_data_transfer_carbon(
            region_name, data_input_sizes, data_output_sizes, data_transfer_during_execution
        )

        return execution_carbon, transmission_carbon

    def _calculate_data_transfer_carbon(
        self,
        current_region_name: Optional[str],
        data_input_sizes: dict[Optional[str], float],
        data_output_sizes: dict[Optional[str], float],  # pylint: disable=unused-argument
        data_transfer_during_execution: float,
    ) -> float:
        total_transmission_carbon: float = 0.0
        average_carbon_intensity_of_usa: float = AVERAGE_USA_CARBON_INTENSITY

        # Since the energy factor of transmission denotes the energy consumption
        # of the data transfer from and to destination, we do not want to double count.
        # Thus we can simply take a look at the data_input_sizes and ignore the data_output_sizes.
        data_transfer_accounted_by_wrapper = data_input_sizes
        for from_region_name, data_transfer_gb in data_transfer_accounted_by_wrapper.items():
            transmission_network_carbon_intensity = average_carbon_intensity_of_usa
            # If consider_home_region_for_transmission is true,
            # then we consider there are transmission carbon EVEN for
            # data transfer within the same region.
            # Otherwise, we skip the data transfer within the same region
            if from_region_name == current_region_name:
                # If its intra region transmission, and if we
                # want to consider it as free, then we skip it.
                if self._carbon_free_intra_region_transmission:
                    continue

                if current_region_name is not None:
                    # Get the carbon intensity of the region (if known)
                    # (If data transfer is within the same region)
                    # Otherwise it will be inter-region data transfer,
                    # and thus we use the average carbon intensity of the USA.
                    transmission_network_carbon_intensity = self._carbon_loader.get_grid_carbon_intensity(
                        current_region_name, self._hourly_carbon_setting
                    )

            # TODO: At some point, actually change this from looking at average carbon
            # intensity of a country or continent to looking at the average carbon intensity
            # of the route between the two regions.
            total_transmission_carbon += (
                data_transfer_gb * self._energy_factor_of_transmission * transmission_network_carbon_intensity
            )

        # Calculate the carbon from data transfer
        # Of data that we CANNOT track represented by data_transfer_during_execution
        # This may come from the data transfer of user code during execution OR
        # From Lambda runtimes or some AWS internal data transfer.
        current_region_is_home_region = current_region_name == self._workflow_loader.get_home_region()
        if not self._carbon_free_dt_during_execution_at_home_region or not current_region_is_home_region:
            transmission_network_carbon_intensity = average_carbon_intensity_of_usa
            if current_region_is_home_region and current_region_name is not None:
                # Here we make the assumption that the user code accesses data from the home region
                # thus the grid carbon intensity will be the same as the home region if it is at the home region.
                # Otherwise, we use the average carbon intensity of the USA.
                transmission_network_carbon_intensity = self._carbon_loader.get_grid_carbon_intensity(
                    current_region_name, self._hourly_carbon_setting
                )

            total_transmission_carbon += (
                data_transfer_during_execution
                * self._energy_factor_of_transmission
                * transmission_network_carbon_intensity
            )

        return total_transmission_carbon

    def _calculate_execution_carbon(
        self, instance_name: str, region_name: str, execution_latency: float, is_redirector: bool
    ) -> float:
        # Calculate the carbon from running the execution (solely for cpu and memory)
        compute_factor, memory_factor, power_factor = self._get_execution_conversion_ratio(
            instance_name, region_name, is_redirector
        )
        cloud_provider_usage_kwh = execution_latency * (compute_factor + memory_factor)
        execution_carbon = cloud_provider_usage_kwh * power_factor

        return execution_carbon

    def _get_execution_conversion_ratio(
        self, instance_name: str, region_name: str, is_redirector: bool
    ) -> tuple[float, float, float]:
        # Check if the conversion ratio is in the cache
        cache_key = f"{instance_name}_{region_name}"
        if cache_key in self._execution_conversion_ratio_cache:
            return self._execution_conversion_ratio_cache[cache_key]

        # datacenter loader data
        ## Get the average power consumption of the instance in the given region (kw_compute)
        # average_cpu_power: float = self._datacenter_loader.get_average_cpu_power(region_name)

        ## Get the average power consumption of the instance in the given region (kw_GB)
        average_memory_power: float = self._datacenter_loader.get_average_memory_power(region_name)

        ## Get the carbon free energy of the grid in the given region
        cfe: float = 0.0
        if self._consider_cfe:
            cfe = self._datacenter_loader.get_cfe(region_name)

        ## Get the power usage effectiveness of the datacenter in the given region
        pue: float = self._datacenter_loader.get_pue(region_name)

        ## Get the carbon intensity of the grid in the given region (gCO2e/kWh)
        grid_co2e: float = self._carbon_loader.get_grid_carbon_intensity(region_name, self._hourly_carbon_setting)

        ## Get the number of vCPUs and Memory of the instance
        provider, _ = region_name.split(":")  # Get the provider from the region name
        vcpu: float = self._workflow_loader.get_vcpu(instance_name, provider)
        memory: float = self._workflow_loader.get_memory(instance_name, provider)

        # Get the min/max cpu power (In units of kWh)
        min_cpu_power: float = self._datacenter_loader.get_min_cpu_power(region_name)
        max_cpu_power: float = self._datacenter_loader.get_max_cpu_power(region_name)

        # Covert memory in MB to GB
        memory = memory / 1024

        # Get the average cpu utilization of the instance
        utilization = self._workflow_loader.get_average_cpu_utilization(instance_name, region_name, is_redirector)
        # average_cpu_power = (0.74 + utilization * (3.5 - 0.74)) / 1000
        average_cpu_power = min_cpu_power + utilization * (max_cpu_power - min_cpu_power)

        compute_factor = average_cpu_power * vcpu / 3600
        memory_factor = average_memory_power * memory / 3600
        power_factor = (1 - cfe) * pue * grid_co2e

        # Add the conversion ratio to the cache
        self._execution_conversion_ratio_cache[cache_key] = (compute_factor, memory_factor, power_factor)
        return self._execution_conversion_ratio_cache[cache_key]<|MERGE_RESOLUTION|>--- conflicted
+++ resolved
@@ -8,32 +8,21 @@
 
 
 class CarbonCalculator(InputCalculator):  # pylint: disable=too-many-instance-attributes
-    _energy_factor_of_transmission: float = 0.005,
-    _consider_home_region_for_transmission: bool = True,
-    _consider_cfe: bool = False
-
     def __init__(
         self,
         carbon_loader: CarbonLoader,
         datacenter_loader: DatacenterLoader,
         workflow_loader: WorkflowLoader,
-<<<<<<< HEAD
-=======
         energy_factor_of_transmission: float = 0.001,
         carbon_free_intra_region_transmission: bool = False,
         carbon_free_dt_during_execution_at_home_region: bool = False,
         consider_cfe: bool = False,
->>>>>>> e815cc7d
     ) -> None:
         super().__init__()
         self._carbon_loader: CarbonLoader = carbon_loader
         self._datacenter_loader: DatacenterLoader = datacenter_loader
         self._workflow_loader: WorkflowLoader = workflow_loader
-<<<<<<< HEAD
-        # self._runtime_calculator: RuntimeCalculator = runtime_calculator
-=======
         self._consider_cfe: bool = consider_cfe
->>>>>>> e815cc7d
 
         # Conversion ratio cache
         self._execution_conversion_ratio_cache: dict[str, tuple[float, float, float]] = {}
@@ -42,8 +31,6 @@
         # Carbon setting - hourly or average policy
         self._hourly_carbon_setting: Optional[str] = None  # None indicates the default setting -> Average everything
 
-<<<<<<< HEAD
-=======
         # Energy factor and if considering home region for transmission carbon calculation
         self._energy_factor_of_transmission: float = energy_factor_of_transmission
 
@@ -57,7 +44,6 @@
         # at user specified home region will not incurr carbon from data transfer )
         self._carbon_free_dt_during_execution_at_home_region: bool = carbon_free_dt_during_execution_at_home_region
 
->>>>>>> e815cc7d
     def alter_carbon_setting(self, carbon_setting: Optional[str]) -> None:
         self._hourly_carbon_setting = carbon_setting
 
