--- conflicted
+++ resolved
@@ -77,7 +77,6 @@
             record_transmission_execution_carbon,
         )
         self.n_processes = n_processes
-        # self.batch_size = 1
         self.batch_size = 200
         if n_processes > 1:
             self._setup(
@@ -88,7 +87,6 @@
                 tail_latency_threshold,
                 n_processes,
             )
-        open(f"{GO_PATH}/go_data.json", "w").write(json.dumps(self.toDict(), indent=4))
 
     def _setup(
         self,
@@ -194,10 +192,6 @@
         execution_carbon_list: list[float] = []
         transmission_carbon_list: list[float] = []
 
-<<<<<<< HEAD
-        # max_number_of_iterations = 1
-=======
->>>>>>> f52e760b
         max_number_of_iterations = 2000
         threshold = 0.05
         number_of_iterations = 0
@@ -230,8 +224,6 @@
                 elif all_within_threshold:
                     break
 
-        # print("Min Run Time: ", min(runtimes_distribution_list))
-        # print("Max Run Time: ", max(runtimes_distribution_list))
         result = {
             "average_cost": float(statistics.mean(costs_distribution_list)),
             "average_runtime": float(statistics.mean(runtimes_distribution_list)),
