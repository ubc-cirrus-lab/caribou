from datetime import timezone

# Caribou Wrapper Constants
## Determines the percentage of requests ALWAYS
## being sent to the home region (Entire workflow)
HOME_REGION_THRESHOLD = 0.1  # 10% of the time run in home region

<<<<<<< HEAD
MAXIMUM_HOPS_FROM_CLIENT_REQUEST = 20  # If the request has been forwarded or gone through X hops, it is dropped
=======
# Configure max hops from client
## If the request has been forwarded or gone through X hops from Client, it is dropped
MAXIMUM_HOPS_FROM_CLIENT_REQUEST = 20
>>>>>>> f52e760b

# Workflow Placement Tables
WORKFLOW_PLACEMENT_SOLVER_STAGING_AREA_TABLE = "workflow_placement_solver_staging_area_table"
WORKFLOW_PLACEMENT_DECISION_TABLE = "workflow_placement_decision_table"

# Solver Tables
DEPLOYMENT_MANAGER_RESOURCE_TABLE = "deployment_manager_resource_table"

# Solver Update Checker Tables
DEPLOYMENT_MANAGER_WORKFLOW_INFO_TABLE = "deployment_manager_workflow_info_table"

# Deployment Manager Tables
DEPLOYMENT_RESOURCES_TABLE = "deployment_resources_table"
DEPLOYMENT_RESOURCES_BUCKET = "caribou-deployment-resources"

# Syncronization Node Tables
SYNC_MESSAGES_TABLE = "sync_messages_table"
SYNC_PREDECESSOR_COUNTER_TABLE = "sync_predecessor_counter_table"

# Image names
CARIBOU_WORKFLOW_IMAGES_TABLE = "caribou_workflow_images_table"

# Global System Region
GLOBAL_SYSTEM_REGION = "us-west-2"

# Integration Test System Region
INTEGRATION_TEST_SYSTEM_REGION = "rivendell"

# Data Collector Tables
## General Tables
AVAILABLE_REGIONS_TABLE = "available_regions_table"

## Carbon Tables
CARBON_REGION_TABLE = "carbon_region_table"

## Performance Tables
PERFORMANCE_REGION_TABLE = "performance_region_table"

## Provider Tables
PROVIDER_REGION_TABLE = "provider_region_table"
PROVIDER_TABLE = "provider_table"

## Workflow Tables
WORKFLOW_INSTANCE_TABLE = "workflow_instance_table"

# Database Syncer Tables
WORKFLOW_SUMMARY_TABLE = "workflow_summary_table"

# Solver Input (Loader) Default Values
## Carboon Loader
SOLVER_INPUT_GRID_CARBON_DEFAULT = 500.0

## Datacenter Loader
<<<<<<< HEAD
# SOLVER_INPUT_AVERAGE_CPU_POWER_DEFAULT = 100.0
=======
>>>>>>> f52e760b
SOLVER_INPUT_AVERAGE_MEMORY_POWER_DEFAULT = 0.0003725
SOLVER_INPUT_PUE_DEFAULT = 1.11
SOLVER_INPUT_CFE_DEFAULT = 0.0
SOLVER_INPUT_COMPUTE_COST_DEFAULT = 1.66667e-05  # of x86_64 architecture Ohio region
SOLVER_INPUT_INVOCATION_COST_DEFAULT = 2e-07  # of x86_64 architecture Ohio region
SOLVER_INPUT_TRANSMISSION_COST_DEFAULT = 0.09  # Global data transfer cost
SOLVER_INPUT_MIN_CPU_POWER_DEFAULT = 0.00074
SOLVER_INPUT_MAX_CPU_POWER_DEFAULT = 0.0035
SOLVER_INPUT_SNS_REQUEST_COST_DEFAULT = 0.50 / 1000000  # 0.50 USD per 1 million requests (At Ohio region)
SOLVER_INPUT_DYNAMODB_READ_COST_DEFAULT = 0.25 / 1000000  # 0.25 USD per 1 million read request unit (At Ohio region)
SOLVER_INPUT_DYNAMODB_WRITE_COST_DEFAULT = 1.25 / 1000000  # 1.25 USD per 1 million write request unit (At Ohio region)
SOLVER_INPUT_ECR_MONTHLY_STORAGE_COST_DEFAULT = 0.10  # 0.10 USD per 1 GB per month (At Ohio region)

## Performance Loader
SOLVER_INPUT_RELATIVE_PERFORMANCE_DEFAULT = 1.0

<<<<<<< HEAD
# TODO: Change this to a more accurate value via a benchmark,
=======
# Future TODO: Change this to a more accurate value via a benchmark,
>>>>>>> f52e760b
# this should be the average transmission latency for intra region transmission.
SOLVER_HOME_REGION_TRANSMISSION_LATENCY_DEFAULT = 0.22

## Workflow Loader
SOLVER_INPUT_RUNTIME_DEFAULT = -1.0  # Denotes that the runtime is not available
SOLVER_INPUT_LATENCY_DEFAULT = -1.0  # Denotes that the latency is not available

SOLVER_INPUT_DATA_TRANSFER_SIZE_DEFAULT = 0.0
SOLVER_INPUT_INVOCATION_PROBABILITY_DEFAULT = 0.0  # If it is missing, the invocation is never called in the workflow
SOLVER_INPUT_PROJECTED_MONTHLY_INVOCATIONS_DEFAULT = 0.0
SYNC_SIZE_DEFAULT = 1.0 / 1024**2  # 1 KB in GB
SNS_SIZE_DEFAULT = 1.0 / 1024**2  # 1 KB in GB


SOLVER_INPUT_VCPU_DEFAULT = -1.0  # Denotes that the vCPU is not available
SOLVER_INPUT_ARCHITECTURE_DEFAULT = "x86_64"

# Carbon Transmission Cost Calculator Constants
DFM = 7.564e-6
DFI = 5.762e-3

# Deployment Optimization Monitor Constants
CARBON_INTENSITY_TO_INVOCATION_SECOND_ESTIMATE = 0.001
COARSE_GRAINED_DEPLOYMENT_ALGORITHM_CARBON_PER_INSTANCE_INVOCATION_ESTIMATE = 0.00001
STOCHASTIC_HEURISTIC_DEPLOYMENT_ALGORITHM_CARBON_PER_INSTANCE_INVOCATION_ESTIMATE = 0.0001
MIGRATION_COST_ESTIMATE = 0.0001
DEFAULT_MONITOR_COOLDOWN = 60 * 60 * 24
MINIMAL_SOLVE_THRESHOLD = 10
DISTANCE_FOR_POTENTIAL_MIGRATION = 4000

# Logging
LOG_VERSION = "0.0.4"

# Tail latency threshold
TAIL_LATENCY_THRESHOLD = 95

# Average USA Carbon Intensity of Electric Grid
## Contiguous United States Carbon intensity of energy grid
## of Consumption in 2023 according to Electric Maps - gCO2e/kWh
AVERAGE_USA_CARBON_INTENSITY = 410

# datetime
GLOBAL_TIME_ZONE = timezone.utc
TIME_FORMAT = "%Y-%m-%d %H:%M:%S,%f%z"
TIME_FORMAT_DAYS = "%Y-%m-%d%z"

# Log-Syncer parameters
## Forgetting factors
FORGETTING_TIME_DAYS = 30  # 30 days
FORGETTING_NUMBER = 5000  # 5000 invocations
KEEP_ALIVE_DATA_COUNT = 10  # Keep sample it is part of any of the 10 samples for any execution or transmission

## Grace period for the log-syncer
## Used as lambda insights can be delayed
BUFFER_LAMBDA_INSIGHTS_GRACE_PERIOD = 30  # 30 minutes

## Successor task types
REDIRECT_ONLY_TASK_TYPE = "REDIRECT_ONLY"
INVOKE_SUCCESSOR_ONLY_TASK_TYPE = "INVOKE_SUCCESSOR_ONLY"
SYNC_UPLOAD_AND_INVOKE_TASK_TYPE = "SYNC_UPLOAD_AND_INVOKE"
SYNC_UPLOAD_ONLY_TASK_TYPE = "SYNC_UPLOAD_ONLY"
CONDITIONALLY_NOT_INVOKE_TASK_TYPE = "CONDITIONALLY_NOT_INVOKE"

# Caribou Wrapper parameters
## max workers for async invocations
<<<<<<< HEAD
MAX_WORKERS = 10
=======
MAX_WORKERS = 1
>>>>>>> f52e760b

## Orchastration transfer size limitation
MAX_TRANSFER_SIZE = 256000  # In bytes<|MERGE_RESOLUTION|>--- conflicted
+++ resolved
@@ -5,13 +5,9 @@
 ## being sent to the home region (Entire workflow)
 HOME_REGION_THRESHOLD = 0.1  # 10% of the time run in home region
 
-<<<<<<< HEAD
-MAXIMUM_HOPS_FROM_CLIENT_REQUEST = 20  # If the request has been forwarded or gone through X hops, it is dropped
-=======
 # Configure max hops from client
 ## If the request has been forwarded or gone through X hops from Client, it is dropped
 MAXIMUM_HOPS_FROM_CLIENT_REQUEST = 20
->>>>>>> f52e760b
 
 # Workflow Placement Tables
 WORKFLOW_PLACEMENT_SOLVER_STAGING_AREA_TABLE = "workflow_placement_solver_staging_area_table"
@@ -65,10 +61,6 @@
 SOLVER_INPUT_GRID_CARBON_DEFAULT = 500.0
 
 ## Datacenter Loader
-<<<<<<< HEAD
-# SOLVER_INPUT_AVERAGE_CPU_POWER_DEFAULT = 100.0
-=======
->>>>>>> f52e760b
 SOLVER_INPUT_AVERAGE_MEMORY_POWER_DEFAULT = 0.0003725
 SOLVER_INPUT_PUE_DEFAULT = 1.11
 SOLVER_INPUT_CFE_DEFAULT = 0.0
@@ -85,11 +77,7 @@
 ## Performance Loader
 SOLVER_INPUT_RELATIVE_PERFORMANCE_DEFAULT = 1.0
 
-<<<<<<< HEAD
-# TODO: Change this to a more accurate value via a benchmark,
-=======
 # Future TODO: Change this to a more accurate value via a benchmark,
->>>>>>> f52e760b
 # this should be the average transmission latency for intra region transmission.
 SOLVER_HOME_REGION_TRANSMISSION_LATENCY_DEFAULT = 0.22
 
@@ -155,11 +143,7 @@
 
 # Caribou Wrapper parameters
 ## max workers for async invocations
-<<<<<<< HEAD
-MAX_WORKERS = 10
-=======
 MAX_WORKERS = 1
->>>>>>> f52e760b
 
 ## Orchastration transfer size limitation
 MAX_TRANSFER_SIZE = 256000  # In bytes