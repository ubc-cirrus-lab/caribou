--- conflicted
+++ resolved
@@ -184,6 +184,9 @@
     def get_predecessor_data(
         self, current_instance_name: str, workflow_instance_id: str, consistent_read: bool = True
     ) -> tuple[list[str], float]:
+    def get_predecessor_data(
+        self, current_instance_name: str, workflow_instance_id: str, consistent_read: bool = True
+    ) -> tuple[list[str], float]:
         conn = self._db_connection()
         cursor = conn.cursor()
         cursor.execute(
@@ -192,11 +195,15 @@
         )
         result = cursor.fetchall()
         conn.close()
+        return [data[0] for data in result], 0.0
         return [data[0] for data in result], 0.0
 
     def upload_predecessor_data_at_sync_node(
         self, function_name: str, workflow_instance_id: str, message: str
     ) -> float:
+    def upload_predecessor_data_at_sync_node(
+        self, function_name: str, workflow_instance_id: str, message: str
+    ) -> float:
         conn = self._db_connection()
         cursor = conn.cursor()
         cursor.execute(
@@ -208,6 +215,8 @@
 
         return 0.0
 
+        return 0.0
+
     def set_value_in_table(self, table_name: str, key: str, value: str) -> None:
         conn = self._db_connection()
         cursor = conn.cursor()
@@ -216,12 +225,14 @@
         conn.close()
 
     def get_value_from_table(self, table_name: str, key: str, consistent_read: bool = True) -> tuple[str, float]:
+    def get_value_from_table(self, table_name: str, key: str, consistent_read: bool = True) -> tuple[str, float]:
         conn = self._db_connection()
         cursor = conn.cursor()
         cursor.execute(f"SELECT value FROM {table_name} WHERE key=?", (key,))
         result = cursor.fetchone()
         conn.close()
         return (result[0], 0.0) if result else ("", 0.0)
+        return (result[0], 0.0) if result else ("", 0.0)
 
     def upload_resource(self, key: str, resource: bytes) -> None:
         conn = self._db_connection()
@@ -238,10 +249,7 @@
         conn.close()
         return result[0] if result else b""
 
-<<<<<<< HEAD
     # pylint: disable=unused-argument
-=======
->>>>>>> 3ad8a465
     def get_key_present_in_table(self, table_name: str, key: str, consistent_read: bool = True) -> bool:
         conn = self._db_connection()
         cursor = conn.cursor()
@@ -253,6 +261,7 @@
     def set_predecessor_reached(
         self, predecessor_name: str, sync_node_name: str, workflow_instance_id: str, direct_call: bool
     ) -> tuple[list[bool], float, float]:
+    ) -> tuple[list[bool], float, float]:
         conn = self._db_connection()
         cursor = conn.cursor()
         cursor.execute(
@@ -266,6 +275,7 @@
         result = cursor.fetchone()
         conn.commit()
         conn.close()
+        return [bool(res) for res in result], 0.0, 0.0
         return [bool(res) for res in result], 0.0, 0.0
 
     def get_all_values_from_table(self, table_name: str) -> dict:
@@ -473,9 +483,6 @@
     def get_logs_between(self, function_instance: str, start: datetime, end: datetime) -> list[str]:
         return []
 
-<<<<<<< HEAD
     # pylint: disable=unused-argument
-=======
->>>>>>> 3ad8a465
     def get_insights_logs_between(self, function_instance: str, start: datetime, end: datetime) -> list[str]:
         return []